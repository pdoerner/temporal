// The MIT License
//
// Copyright (c) 2020 Temporal Technologies Inc.  All rights reserved.
//
// Copyright (c) 2020 Uber Technologies, Inc.
//
// Permission is hereby granted, free of charge, to any person obtaining a copy
// of this software and associated documentation files (the "Software"), to deal
// in the Software without restriction, including without limitation the rights
// to use, copy, modify, merge, publish, distribute, sublicense, and/or sell
// copies of the Software, and to permit persons to whom the Software is
// furnished to do so, subject to the following conditions:
//
// The above copyright notice and this permission notice shall be included in
// all copies or substantial portions of the Software.
//
// THE SOFTWARE IS PROVIDED "AS IS", WITHOUT WARRANTY OF ANY KIND, EXPRESS OR
// IMPLIED, INCLUDING BUT NOT LIMITED TO THE WARRANTIES OF MERCHANTABILITY,
// FITNESS FOR A PARTICULAR PURPOSE AND NONINFRINGEMENT. IN NO EVENT SHALL THE
// AUTHORS OR COPYRIGHT HOLDERS BE LIABLE FOR ANY CLAIM, DAMAGES OR OTHER
// LIABILITY, WHETHER IN AN ACTION OF CONTRACT, TORT OR OTHERWISE, ARISING FROM,
// OUT OF OR IN CONNECTION WITH THE SOFTWARE OR THE USE OR OTHER DEALINGS IN
// THE SOFTWARE.

package frontend

import "go.temporal.io/api/serviceerror"

var (
	errInvalidTaskToken                                   = serviceerror.NewInvalidArgument("Invalid TaskToken.")
	errTaskQueueNotSet                                    = serviceerror.NewInvalidArgument("TaskQueue is not set on request.")
	errExecutionNotSet                                    = serviceerror.NewInvalidArgument("Execution is not set on request.")
	errWorkflowIDNotSet                                   = serviceerror.NewInvalidArgument("WorkflowId is not set on request.")
	errActivityIDNotSet                                   = serviceerror.NewInvalidArgument("ActivityId is not set on request.")
	errSignalNameNotSet                                   = serviceerror.NewInvalidArgument("SignalName is not set on request.")
	errInvalidRunID                                       = serviceerror.NewInvalidArgument("Invalid RunId.")
	errInvalidNextPageToken                               = serviceerror.NewInvalidArgument("Invalid NextPageToken.")                                 // DEPRECATED
	errNextPageTokenRunIDMismatch                         = serviceerror.NewInvalidArgument("RunId in the request does not match the NextPageToken.") // DEPRECATED
	errQueryNotSet                                        = serviceerror.NewInvalidArgument("WorkflowQuery is not set on request.")
	errQueryTypeNotSet                                    = serviceerror.NewInvalidArgument("QueryType is not set on request.")
	errRequestNotSet                                      = serviceerror.NewInvalidArgument("Request is nil.")
	errRequestIDNotSet                                    = serviceerror.NewInvalidArgument("RequestId is not set on request.")
	errWorkflowTypeNotSet                                 = serviceerror.NewInvalidArgument("WorkflowType is not set on request.")
	errInvalidWorkflowExecutionTimeoutSeconds             = serviceerror.NewInvalidArgument("A negative WorkflowExecutionTimeoutSeconds is set on request.")
	errInvalidWorkflowRunTimeoutSeconds                   = serviceerror.NewInvalidArgument("A negative WorkflowRunTimeoutSeconds is set on request.")
	errInvalidWorkflowTaskTimeoutSeconds                  = serviceerror.NewInvalidArgument("A negative WorkflowTaskTimeoutSeconds is set on request.")
	errQueryDisallowedForNamespace                        = serviceerror.NewInvalidArgument("Namespace is not allowed to query, please contact temporal team to re-enable queries.")
	errClusterNameNotSet                                  = serviceerror.NewInvalidArgument("Cluster name is not set.")
	errEmptyReplicationInfo                               = serviceerror.NewInvalidArgument("Replication task info is not set.")
	errTaskRangeNotSet                                    = serviceerror.NewInvalidArgument("Task range is not set")
	errHistoryNotFound                                    = serviceerror.NewInvalidArgument("Requested workflow history not found, may have passed retention period.")
	errNamespaceTooLong                                   = serviceerror.NewInvalidArgument("Namespace length exceeds limit.")
	errWorkflowTypeTooLong                                = serviceerror.NewInvalidArgument("WorkflowType length exceeds limit.")
	errWorkflowIDTooLong                                  = serviceerror.NewInvalidArgument("WorkflowId length exceeds limit.")
	errSignalNameTooLong                                  = serviceerror.NewInvalidArgument("SignalName length exceeds limit.")
	errTaskQueueTooLong                                   = serviceerror.NewInvalidArgument("TaskQueue length exceeds limit.")
	errRequestIDTooLong                                   = serviceerror.NewInvalidArgument("RequestId length exceeds limit.")
	errIdentityTooLong                                    = serviceerror.NewInvalidArgument("Identity length exceeds limit.")
	errNotesTooLong                                       = serviceerror.NewInvalidArgument("Schedule notes exceeds limit.")
	errEarliestTimeIsGreaterThanLatestTime                = serviceerror.NewInvalidArgument("EarliestTime in StartTimeFilter should not be larger than LatestTime.")
	errClusterIsNotConfiguredForVisibilityArchival        = serviceerror.NewInvalidArgument("Cluster is not configured for visibility archival.")
	errClusterIsNotConfiguredForReadingArchivalVisibility = serviceerror.NewInvalidArgument("Cluster is not configured for reading archived visibility records.")
	errNamespaceIsNotConfiguredForVisibilityArchival      = serviceerror.NewInvalidArgument("Namespace is not configured for visibility archival.")
	errSearchAttributesNotSet                             = serviceerror.NewInvalidArgument("SearchAttributes are not set on request.")
	errInvalidPageSize                                    = serviceerror.NewInvalidArgument("Invalid PageSize.")                                 // DEPRECATED
	errInvalidPaginationToken                             = serviceerror.NewInvalidArgument("Invalid pagination token.")                         // DEPRECATED
	errInvalidFirstNextEventCombination                   = serviceerror.NewInvalidArgument("Invalid FirstEventId and NextEventId combination.") // DEPRECATED
	errInvalidVersionHistories                            = serviceerror.NewInvalidArgument("Invalid version histories.")                        // DEPRECATED
	errInvalidEventQueryRange                             = serviceerror.NewInvalidArgument("Invalid event query range.")                        // DEPRECATED
	errDLQTypeIsNotSupported                              = serviceerror.NewInvalidArgument("The DLQ type is not supported.")
	errFailureMustHaveApplicationFailureInfo              = serviceerror.NewInvalidArgument("Failure must have ApplicationFailureInfo.")
	errStatusFilterMustBeNotRunning                       = serviceerror.NewInvalidArgument("StatusFilter must be specified and must be not Running.")
	errCronNotAllowed                                     = serviceerror.NewInvalidArgument("Scheduled workflow must not contain CronSchedule")
	errIDReusePolicyNotAllowed                            = serviceerror.NewInvalidArgument("Scheduled workflow must not contain WorkflowIDReusePolicy")
	errUnableDeleteSystemNamespace                        = serviceerror.NewInvalidArgument("Unable to delete system namespace.")
	errBatchJobIDNotSet                                   = serviceerror.NewInvalidArgument("JobId is not set on request.")
	errNamespaceNotSet                                    = serviceerror.NewInvalidArgument("Namespace is not set on request.")
	errReasonNotSet                                       = serviceerror.NewInvalidArgument("Reason is not set on request.")
	errBatchOperationNotSet                               = serviceerror.NewInvalidArgument("Batch operation is not set on request.")
	errCronAndStartDelaySet                               = serviceerror.NewInvalidArgument("CronSchedule and WorkflowStartDelay may not be used together.")
	errInvalidWorkflowStartDelaySeconds                   = serviceerror.NewInvalidArgument("A negative WorkflowStartDelaySeconds is set on request.")
	errRaceConditionAddingSearchAttributes                = serviceerror.NewUnavailable("Generated search attributes mapping unavailble.")
	errUseVersioningWithoutBuildId                        = serviceerror.NewInvalidArgument("WorkerVersionStamp must be present if UseVersioning is true.")
	errUseVersioningWithoutNormalName                     = serviceerror.NewInvalidArgument("NormalName must be set on sticky queue if UseVersioning is true.")
	errBuildIdTooLong                                     = serviceerror.NewInvalidArgument("Build ID exceeds configured limit.workerBuildIdSize, use a shorter build ID.")
<<<<<<< HEAD
	errIncompatibleIDReusePolicy                          = serviceerror.NewInvalidArgument("Invalid WorkflowIDReusePolicy: WORKFLOW_ID_REUSE_POLICY_TERMINATE_IF_RUNNING cannot be used together with a WorkflowIDConflictPolicy.")
=======
	errUseEnhancedDescribeOnStickyQueue                   = serviceerror.NewInvalidArgument("Enhanced DescribeTaskQueue is not valid for a sticky queue, use api_mode=UNSPECIFIED or a normal queue.")
	errUseEnhancedDescribeOnNonRootQueue                  = serviceerror.NewInvalidArgument("Enhanced DescribeTaskQueue is not valid for non-root queue partitions, use api_mode=UNSPECIFIED or a normal queue root name.")
	errTaskQueuePartitionInvalid                          = serviceerror.NewInvalidArgument("Task Queue Partition invalid, use a different Task Queue or Task Queue Type")
>>>>>>> 4da7e4c9

	errUpdateMetaNotSet       = serviceerror.NewInvalidArgument("Update meta is not set on request.")
	errUpdateInputNotSet      = serviceerror.NewInvalidArgument("Update input is not set on request.")
	errUpdateNameNotSet       = serviceerror.NewInvalidArgument("Update name is not set on request.")
	errUpdateIDTooLong        = serviceerror.NewInvalidArgument("UpdateId length exceeds limit.")
	errUpdateRefNotSet        = serviceerror.NewInvalidArgument("UpdateRef is not set on request.")
	errUpdateWaitPolicyNotSet = serviceerror.NewInvalidArgument("WaitPolicy is not set on request.")
	errSourceClusterNotSet    = serviceerror.NewInvalidArgument("SourceCluster is not set on request.")
	errTargetClusterNotSet    = serviceerror.NewInvalidArgument("TargetCluster is not set on request.")
	errInvalidDLQJobToken     = serviceerror.NewInvalidArgument("Invalid DLQ job token.")

	errPageSizeTooBigMessage = "PageSize is larger than allowed %d."

	errSearchAttributeIsReservedMessage               = "Search attribute %s is reserved by system."
	errSearchAttributeAlreadyExistsMessage            = "Search attribute %s already exists."
	errSearchAttributeDoesntExistMessage              = "Search attribute %s doesn't exist."
	errUnknownSearchAttributeTypeMessage              = "Unknown search attribute type: %v."
	errUnableToGetSearchAttributesMessage             = "Unable to get search attributes: %v."
	errUnableToRemoveNonCustomSearchAttributesMessage = "Unable to remove non-custom search attributes: %v."
	errUnableToSaveSearchAttributesMessage            = "Unable to save search attributes: %v."
	errUnableToStartWorkflowMessage                   = "Unable to start %s workflow: %v."
	errWorkflowReturnedErrorMessage                   = "Workflow %s returned an error: %v."
	errUnableConnectRemoteClusterMessage              = "Unable connect to remote cluster %s with error: %v."
	errInvalidRemoteClusterInfo                       = "Unable connect to remote cluster with invalid config: %v."
	errUnableToStoreClusterInfo                       = "Unable to persist cluster info with error: %v."
	errUnableToDeleteClusterInfo                      = "Unable to delete cluster info with error: %v."
	errUnableToGetNamespaceInfoMessage                = "Unable to get namespace %v info with error: %v"
	errUnableToCreateFrontendClientMessage            = "Unable to create frontend client with error: %v."
	errTooManySearchAttributesMessage                 = "Unable to create search attributes: cannot have more than %d search attribute of type %s."
	errUnsupportedIDConflictPolicy                    = "Invalid WorkflowIDConflictPolicy: %v is not supported for this operation."

	errListNotAllowed      = serviceerror.NewPermissionDenied("List is disabled on this namespace.", "")
	errSchedulesNotAllowed = serviceerror.NewPermissionDenied("Schedules are disabled on this namespace.", "")

	errBatchAPINotAllowed                = serviceerror.NewPermissionDenied("Batch operation feature are disabled on this namespace.", "")
	errBatchOpsWorkflowFilterNotSet      = serviceerror.NewInvalidArgument("Workflow executions and visibility filter are not set on request.")
	errBatchOpsWorkflowFiltersNotAllowed = serviceerror.NewInvalidArgument("Workflow executions and visibility filter are both set on request. Only one of them is allowed.")
	errBatchOpsMaxWorkflowExecutionCount = serviceerror.NewInvalidArgument("Workflow executions count exceeded.")

	errWorkflowIdConflictPolicyNotAllowed             = serviceerror.NewPermissionDenied("WorkflowIdConflictPolicy option is disabled on this namespace.", "")
	errUpdateWorkflowExecutionAPINotAllowed           = serviceerror.NewPermissionDenied("UpdateWorkflowExecution operation is disabled on this namespace.", "")
	errUpdateWorkflowExecutionAsyncAcceptedNotAllowed = serviceerror.NewPermissionDenied("UpdateWorkflowExecution issued asynchronously and waiting on update accepted is disabled on this namespace.", "")
	errUpdateWorkflowExecutionAsyncAdmittedNotAllowed = serviceerror.NewPermissionDenied("UpdateWorkflowExecution issued asynchronously and waiting on update admitted is not supported.", "")
	errMultiOperationAPINotAllowed                    = serviceerror.NewPermissionDenied("ExecuteMultiOperation API is disabled on this namespace.", "")

	errWorkerVersioningNotAllowed = serviceerror.NewPermissionDenied("Worker versioning is disabled on this namespace.", "")

	errListHistoryTasksNotAllowed = serviceerror.NewPermissionDenied("ListHistoryTasks feature is disabled on this cluster.", "")
)<|MERGE_RESOLUTION|>--- conflicted
+++ resolved
@@ -83,13 +83,10 @@
 	errUseVersioningWithoutBuildId                        = serviceerror.NewInvalidArgument("WorkerVersionStamp must be present if UseVersioning is true.")
 	errUseVersioningWithoutNormalName                     = serviceerror.NewInvalidArgument("NormalName must be set on sticky queue if UseVersioning is true.")
 	errBuildIdTooLong                                     = serviceerror.NewInvalidArgument("Build ID exceeds configured limit.workerBuildIdSize, use a shorter build ID.")
-<<<<<<< HEAD
 	errIncompatibleIDReusePolicy                          = serviceerror.NewInvalidArgument("Invalid WorkflowIDReusePolicy: WORKFLOW_ID_REUSE_POLICY_TERMINATE_IF_RUNNING cannot be used together with a WorkflowIDConflictPolicy.")
-=======
 	errUseEnhancedDescribeOnStickyQueue                   = serviceerror.NewInvalidArgument("Enhanced DescribeTaskQueue is not valid for a sticky queue, use api_mode=UNSPECIFIED or a normal queue.")
 	errUseEnhancedDescribeOnNonRootQueue                  = serviceerror.NewInvalidArgument("Enhanced DescribeTaskQueue is not valid for non-root queue partitions, use api_mode=UNSPECIFIED or a normal queue root name.")
 	errTaskQueuePartitionInvalid                          = serviceerror.NewInvalidArgument("Task Queue Partition invalid, use a different Task Queue or Task Queue Type")
->>>>>>> 4da7e4c9
 
 	errUpdateMetaNotSet       = serviceerror.NewInvalidArgument("Update meta is not set on request.")
 	errUpdateInputNotSet      = serviceerror.NewInvalidArgument("Update input is not set on request.")
