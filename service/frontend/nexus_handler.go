// The MIT License
//
// Copyright (c) 2023 Temporal Technologies Inc.  All rights reserved.
//
// Permission is hereby granted, free of charge, to any person obtaining a copy
// of this software and associated documentation files (the "Software"), to deal
// in the Software without restriction, including without limitation the rights
// to use, copy, modify, merge, publish, distribute, sublicense, and/or sell
// copies of the Software, and to permit persons to whom the Software is
// furnished to do so, subject to the following conditions:
//
// The above copyright notice and this permission notice shall be included in
// all copies or substantial portions of the Software.
//
// THE SOFTWARE IS PROVIDED "AS IS", WITHOUT WARRANTY OF ANY KIND, EXPRESS OR
// IMPLIED, INCLUDING BUT NOT LIMITED TO THE WARRANTIES OF MERCHANTABILITY,
// FITNESS FOR A PARTICULAR PURPOSE AND NONINFRINGEMENT. IN NO EVENT SHALL THE
// AUTHORS OR COPYRIGHT HOLDERS BE LIABLE FOR ANY CLAIM, DAMAGES OR OTHER
// LIABILITY, WHETHER IN AN ACTION OF CONTRACT, TORT OR OTHERWISE, ARISING FROM,
// OUT OF OR IN CONNECTION WITH THE SOFTWARE OR THE USE OR OTHER DEALINGS IN
// THE SOFTWARE.

package frontend

import (
	"context"
	"errors"
	"fmt"
	"net/url"
	"runtime/debug"
	"strconv"
	"time"

	"github.com/nexus-rpc/sdk-go/nexus"
	"go.temporal.io/api/enums/v1"
	nexuspb "go.temporal.io/api/nexus/v1"
	"go.temporal.io/api/serviceerror"
	"go.temporal.io/api/taskqueue/v1"
	"google.golang.org/protobuf/types/known/timestamppb"

	"go.temporal.io/server/api/matchingservice/v1"
	"go.temporal.io/server/common"
	"go.temporal.io/server/common/authorization"
	"go.temporal.io/server/common/cluster"
	"go.temporal.io/server/common/dynamicconfig"
	"go.temporal.io/server/common/log"
	"go.temporal.io/server/common/log/tag"
	"go.temporal.io/server/common/metrics"
	"go.temporal.io/server/common/namespace"
	commonnexus "go.temporal.io/server/common/nexus"
	"go.temporal.io/server/common/rpc/interceptor"
)

// Generic Nexus context that is not bound to a specific operation.
// Includes fields extracted from an incoming Nexus request before being handled by the Nexus HTTP handler.
type nexusContext struct {
	requestStartTime                     time.Time
	apiName                              string
	namespaceName                        string
	taskQueue                            string
	endpointName                         string
	claims                               *authorization.Claims
	namespaceValidationInterceptor       *interceptor.NamespaceValidatorInterceptor
	namespaceRateLimitInterceptor        *interceptor.NamespaceRateLimitInterceptor
	namespaceConcurrencyLimitInterceptor *interceptor.ConcurrentRequestLimitInterceptor
	rateLimitInterceptor                 *interceptor.RateLimitInterceptor
}

// Context for a specific Nexus operation, includes a resolved namespace, and a bound metrics handler and logger.
type operationContext struct {
	nexusContext
	clusterMetadata cluster.Metadata
	namespace       *namespace.Namespace
	// "Special" metrics handler that should only be passed to interceptors, which require a different set of
	// pre-baked tags than the "normal" metricsHandler.
	metricsHandlerForInterceptors metrics.Handler
	metricsHandler                metrics.Handler
	logger                        log.Logger
	auth                          *authorization.Interceptor
	redirectionInterceptor        *interceptor.Redirection
	forwardingEnabledForNamespace dynamicconfig.BoolPropertyFnWithNamespaceFilter
	cleanupFunctions              []func(error)
}

// Panic handler and metrics recording function.
// Used as a deferred statement in Nexus handler methods.
func (c *operationContext) capturePanicAndRecordMetrics(errPtr *error) {
	recovered := recover() //nolint:revive
	if recovered != nil {
		err, ok := recovered.(error)
		if !ok {
			err = fmt.Errorf("panic: %v", recovered) //nolint:goerr113
		}

		st := string(debug.Stack())

		c.logger.Error("Panic captured", tag.SysStackTrace(st), tag.Error(err))
		*errPtr = err
	}

	c.metricsHandler.Counter(metrics.NexusRequests.Name()).Record(1)
	c.metricsHandler.Histogram(metrics.NexusLatencyHistogram.Name(), metrics.Milliseconds).Record(time.Since(c.requestStartTime).Milliseconds())

	for _, fn := range c.cleanupFunctions {
		fn(*errPtr)
	}
}

func (c *operationContext) matchingRequest(req *nexuspb.Request) *matchingservice.DispatchNexusTaskRequest {
	return &matchingservice.DispatchNexusTaskRequest{
		NamespaceId: c.namespace.ID().String(),
		TaskQueue:   &taskqueue.TaskQueue{Name: c.taskQueue, Kind: enums.TASK_QUEUE_KIND_NORMAL},
		Request:     req,
	}
}

func (c *operationContext) interceptRequest(ctx context.Context, request *matchingservice.DispatchNexusTaskRequest, header nexus.Header) error {
	err := c.auth.Authorize(ctx, c.claims, &authorization.CallTarget{
		APIName:   c.apiName,
		Namespace: c.namespaceName,
		Request:   request,
	})
	if err != nil {
		c.metricsHandler = c.metricsHandler.WithTags(metrics.NexusOutcomeTag("unauthorized"))
		return commonnexus.AdaptAuthorizeError(err)
	}

	if err := c.namespaceValidationInterceptor.ValidateState(c.namespace, c.apiName); err != nil {
		c.metricsHandler = c.metricsHandler.WithTags(metrics.NexusOutcomeTag("invalid_namespace_state"))
		return commonnexus.ConvertGRPCError(err, false)
	}

	if !c.namespace.ActiveInCluster(c.clusterMetadata.GetCurrentClusterName()) {
		notActiveErr := serviceerror.NewNamespaceNotActive(c.namespaceName, c.clusterMetadata.GetCurrentClusterName(), c.namespace.ActiveClusterName())
		if c.shouldForwardRequest(ctx, header) {
			// Handler methods should have special logic to forward requests if this method returns a serviceerror.NamespaceNotActive error.
			c.metricsHandler = c.metricsHandler.WithTags(metrics.NexusOutcomeTag("request_forwarded"))
			var forwardStartTime time.Time
			c.metricsHandlerForInterceptors, forwardStartTime = c.redirectionInterceptor.BeforeCall(c.apiName)
			c.cleanupFunctions = append(c.cleanupFunctions, func(retErr error) {
				c.redirectionInterceptor.AfterCall(c.metricsHandlerForInterceptors, forwardStartTime, c.namespace.ActiveClusterName(), retErr)
			})
			return notActiveErr
		}
		c.metricsHandler = c.metricsHandler.WithTags(metrics.NexusOutcomeTag("namespace_inactive_forwarding_disabled"))
<<<<<<< HEAD
		return commonnexus.ConvertGRPCError(notActiveErr, false)
=======
		return nexus.HandlerErrorf(nexus.HandlerErrorTypeUnavailable, "cluster inactive")
>>>>>>> 70e5d6e1
	}

	cleanup, err := c.namespaceConcurrencyLimitInterceptor.Allow(c.namespace.Name(), c.apiName, c.metricsHandlerForInterceptors, request)
	c.cleanupFunctions = append(c.cleanupFunctions, func(error) { cleanup() })
	if err != nil {
		c.metricsHandler = c.metricsHandler.WithTags(metrics.NexusOutcomeTag("namespace_concurrency_limited"))
		return commonnexus.ConvertGRPCError(err, false)
	}

	if err := c.namespaceRateLimitInterceptor.Allow(c.namespace.Name(), c.apiName, header); err != nil {
		c.metricsHandler = c.metricsHandler.WithTags(metrics.NexusOutcomeTag("namespace_rate_limited"))
		return commonnexus.ConvertGRPCError(err, true)
	}

	if err := c.rateLimitInterceptor.Allow(c.apiName, header); err != nil {
		c.metricsHandler = c.metricsHandler.WithTags(metrics.NexusOutcomeTag("global_rate_limited"))
		return commonnexus.ConvertGRPCError(err, true)
	}

	// TODO: Apply other relevant interceptors.
	return nil
}

<<<<<<< HEAD
// Combines logic from RedirectionInterceptor.RedirectionAllowed and some from
=======
// Combines logic from RedirectionInterceptor.redirectionAllowed and some from
>>>>>>> 70e5d6e1
// SelectedAPIsForwardingRedirectionPolicy.getTargetClusterAndIsNamespaceNotActiveAutoForwarding so all
// redirection conditions can be checked at once. If either of those methods are updated, this should
// be kept in sync.
func (c *operationContext) shouldForwardRequest(ctx context.Context, header nexus.Header) bool {
	redirectHeader := header.Get(interceptor.DCRedirectionContextHeaderName)
	redirectAllowed, err := strconv.ParseBool(redirectHeader)
	if err != nil {
		redirectAllowed = true
	}
	return redirectAllowed &&
		c.redirectionInterceptor.RedirectionAllowed(ctx) &&
		c.namespace.IsGlobalNamespace() &&
		len(c.namespace.ClusterNames()) > 1 &&
		c.forwardingEnabledForNamespace(c.namespaceName)
}

// Key to extract a nexusContext object from a context.Context.
type nexusContextKey struct{}

// A Nexus Handler implementation.
// Dispatches Nexus requests as Nexus tasks to workers via matching.
type nexusHandler struct {
	nexus.UnimplementedHandler
	logger                        log.Logger
	metricsHandler                metrics.Handler
	clusterMetadata               cluster.Metadata
	namespaceRegistry             namespace.Registry
	matchingClient                matchingservice.MatchingServiceClient
	auth                          *authorization.Interceptor
	redirectionInterceptor        *interceptor.Redirection
	forwardingEnabledForNamespace dynamicconfig.BoolPropertyFnWithNamespaceFilter
	forwardingClients             *cluster.FrontendHTTPClientCache
}

// Extracts a nexusContext from the given ctx and returns an operationContext with tagged metrics and logging.
// Resolves the context's namespace name to a registered Namespace.
func (h *nexusHandler) getOperationContext(ctx context.Context, method string) (*operationContext, error) {
	nc, ok := ctx.Value(nexusContextKey{}).(nexusContext)
	if !ok {
		return nil, errors.New("no nexus context set on context") //nolint:goerr113
	}
	oc := operationContext{
		nexusContext:                  nc,
		clusterMetadata:               h.clusterMetadata,
		auth:                          h.auth,
		redirectionInterceptor:        h.redirectionInterceptor,
		forwardingEnabledForNamespace: h.forwardingEnabledForNamespace,
		cleanupFunctions:              make([]func(error), 0),
	}
	oc.metricsHandlerForInterceptors = h.metricsHandler.WithTags(
		metrics.OperationTag(nc.apiName),
		metrics.NamespaceTag(nc.namespaceName),
	)
	oc.metricsHandler = h.metricsHandler.WithTags(
		metrics.NamespaceTag(nc.namespaceName),
		metrics.NexusEndpointTag(nc.endpointName),
		metrics.NexusMethodTag(method),
		// default to internal error unless overridden by handler
		metrics.NexusOutcomeTag("internal_error"),
	)

	var err error
	if oc.namespace, err = h.namespaceRegistry.GetNamespace(namespace.Name(nc.namespaceName)); err != nil {
		oc.metricsHandler.Counter(metrics.NexusRequests.Name()).Record(
			1,
			metrics.NexusOutcomeTag("namespace_not_found"),
		)

		var nfe *serviceerror.NamespaceNotFound
		if errors.As(err, &nfe) {
			return nil, nexus.HandlerErrorf(nexus.HandlerErrorTypeNotFound, "namespace not found: %q", nc.namespaceName)
		}
		return nil, commonnexus.ConvertGRPCError(err, false)
	}
	oc.forwardingEnabledForNamespace = h.forwardingEnabledForNamespace
	oc.logger = log.With(h.logger, tag.Operation(method), tag.WorkflowNamespace(nc.namespaceName))
	return &oc, nil
}

// StartOperation implements the nexus.Handler interface.
func (h *nexusHandler) StartOperation(ctx context.Context, service, operation string, input *nexus.LazyValue, options nexus.StartOperationOptions) (result nexus.HandlerStartOperationResult[any], retErr error) {
	oc, err := h.getOperationContext(ctx, "StartOperation")
	if err != nil {
		return nil, err
	}
	defer oc.capturePanicAndRecordMetrics(&retErr)

	startOperationRequest := nexuspb.StartOperationRequest{
		Service:        service,
		Operation:      operation,
		Callback:       options.CallbackURL,
		CallbackHeader: options.CallbackHeader,
		RequestId:      options.RequestID,
	}
	request := oc.matchingRequest(&nexuspb.Request{
		ScheduledTime: timestamppb.New(oc.requestStartTime),
		Header:        options.Header,
		Variant: &nexuspb.Request_StartOperation{
			StartOperation: &startOperationRequest,
		},
	})

	if err := oc.interceptRequest(ctx, request, options.Header); err != nil {
		var notActiveErr *serviceerror.NamespaceNotActive
		if errors.As(err, &notActiveErr) {
			return h.forwardStartOperation(ctx, service, operation, input, options, oc)
		}
		return nil, err
	}

	// Transform nexus Content to temporal Payload with common/nexus PayloadSerializer.
	if err = input.Consume(&startOperationRequest.Payload); err != nil {
		oc.logger.Warn("invalid input", tag.Error(err))
		return nil, nexus.HandlerErrorf(nexus.HandlerErrorTypeBadRequest, "invalid input")
	}
	// TODO(bergundy): Limit payload size.

	// Dispatch the request to be sync matched with a worker polling on the nexusContext taskQueue.
	// matchingClient sets a context timeout of 60 seconds for this request, this should be enough for any Nexus
	// RPC.
	response, err := h.matchingClient.DispatchNexusTask(ctx, request)
	if err != nil {
		if common.IsContextDeadlineExceededErr(err) {
			oc.metricsHandler = oc.metricsHandler.WithTags(metrics.NexusOutcomeTag("handler_timeout"))
			return nil, nexus.HandlerErrorf(nexus.HandlerErrorTypeDownstreamTimeout, "downstream timeout")
		}
		return nil, commonnexus.ConvertGRPCError(err, false)
	}
	// Convert to standard Nexus SDK response.
	switch t := response.GetOutcome().(type) {
	case *matchingservice.DispatchNexusTaskResponse_HandlerError:
		oc.metricsHandler = oc.metricsHandler.WithTags(metrics.NexusOutcomeTag("handler_error"))
		return nil, &nexus.HandlerError{
			Type:    convertNexusHandlerError(nexus.HandlerErrorType(t.HandlerError.GetErrorType())),
			Failure: commonnexus.ProtoFailureToNexusFailure(t.HandlerError.GetFailure()),
		}
	case *matchingservice.DispatchNexusTaskResponse_Response:
		switch t := t.Response.GetStartOperation().GetVariant().(type) {
		case *nexuspb.StartOperationResponse_SyncSuccess:
			oc.metricsHandler = oc.metricsHandler.WithTags(metrics.NexusOutcomeTag("sync_success"))
			return &nexus.HandlerStartOperationResultSync[any]{
				Value: t.SyncSuccess.GetPayload(),
			}, nil
		case *nexuspb.StartOperationResponse_AsyncSuccess:
			oc.metricsHandler = oc.metricsHandler.WithTags(metrics.NexusOutcomeTag("async_success"))
			return &nexus.HandlerStartOperationResultAsync{
				OperationID: t.AsyncSuccess.GetOperationId(),
			}, nil
		case *nexuspb.StartOperationResponse_OperationError:
			oc.metricsHandler = oc.metricsHandler.WithTags(metrics.NexusOutcomeTag("operation_error"))
			return nil, &nexus.UnsuccessfulOperationError{
				State:   nexus.OperationState(t.OperationError.GetOperationState()),
				Failure: *commonnexus.ProtoFailureToNexusFailure(t.OperationError.GetFailure()),
			}
		}
	}
	// This is the worker's fault.
	return nil, nexus.HandlerErrorf(nexus.HandlerErrorTypeDownstreamError, "empty outcome")
}

// forwardStartOperation forwards the StartOperation request to the active cluster using an HTTP request.
// Inputs and response values are passed as Reader objects to avoid reading bodies and bypass serialization.
func (h *nexusHandler) forwardStartOperation(
	ctx context.Context,
	service string,
	operation string,
	input *nexus.LazyValue,
	options nexus.StartOperationOptions,
	oc *operationContext,
) (nexus.HandlerStartOperationResult[any], error) {
	options.Header[interceptor.DCRedirectionApiHeaderName] = "true"

	client, err := h.nexusClientForActiveCluster(oc, service)
	if err != nil {
		return nil, err
	}

	resp, err := client.StartOperation(ctx, operation, input.Reader, options)
	if err != nil {
		oc.logger.Error("received error from remote cluster for forwarded Nexus start operation request.", tag.Error(err))
		oc.metricsHandler = oc.metricsHandler.WithTags(metrics.NexusOutcomeTag("forwarded_request_error"))
		return nil, commonnexus.HandlerErrorFromClientError(err)
	}

	if resp.Successful != nil {
		return &nexus.HandlerStartOperationResultSync[any]{Value: resp.Successful.Reader}, nil
	}
	// If Nexus client did not return an error, one of Successful or Pending will always be set.
	return &nexus.HandlerStartOperationResultAsync{OperationID: resp.Pending.ID}, nil
}

func (h *nexusHandler) CancelOperation(ctx context.Context, service, operation, id string, options nexus.CancelOperationOptions) (retErr error) {
	oc, err := h.getOperationContext(ctx, "CancelOperation")
	if err != nil {
		return err
	}
	defer oc.capturePanicAndRecordMetrics(&retErr)

	request := oc.matchingRequest(&nexuspb.Request{
		Header:        options.Header,
		ScheduledTime: timestamppb.New(oc.requestStartTime),
		Variant: &nexuspb.Request_CancelOperation{
			CancelOperation: &nexuspb.CancelOperationRequest{
				Service:     service,
				Operation:   operation,
				OperationId: id,
			},
		},
	})
	if err := oc.interceptRequest(ctx, request, options.Header); err != nil {
		var notActiveErr *serviceerror.NamespaceNotActive
		if errors.As(err, &notActiveErr) {
			return h.forwardCancelOperation(ctx, service, operation, id, options, oc)
		}
		return err
	}

	// Dispatch the request to be sync matched with a worker polling on the nexusContext taskQueue.
	// matchingClient sets a context timeout of 60 seconds for this request, this should be enough for any Nexus
	// RPC.
	response, err := h.matchingClient.DispatchNexusTask(ctx, request)
	if err != nil {
		if common.IsContextDeadlineExceededErr(err) {
			oc.metricsHandler = oc.metricsHandler.WithTags(metrics.NexusOutcomeTag("handler_timeout"))
			return nexus.HandlerErrorf(nexus.HandlerErrorTypeDownstreamTimeout, "downstream timeout")
		}
		return commonnexus.ConvertGRPCError(err, false)
	}
	// Convert to standard Nexus SDK response.
	switch t := response.GetOutcome().(type) {
	case *matchingservice.DispatchNexusTaskResponse_HandlerError:
		oc.metricsHandler = oc.metricsHandler.WithTags(metrics.NexusOutcomeTag("handler_error"))
		return &nexus.HandlerError{
			Type:    convertNexusHandlerError(nexus.HandlerErrorType(t.HandlerError.GetErrorType())),
			Failure: commonnexus.ProtoFailureToNexusFailure(t.HandlerError.GetFailure()),
		}
	case *matchingservice.DispatchNexusTaskResponse_Response:
		oc.metricsHandler = oc.metricsHandler.WithTags(metrics.NexusOutcomeTag("success"))
		return nil
	}
	// This is the worker's fault.
	return nexus.HandlerErrorf(nexus.HandlerErrorTypeDownstreamError, "empty outcome")
}

func (h *nexusHandler) forwardCancelOperation(
	ctx context.Context,
	service string,
	operation string,
	id string,
	options nexus.CancelOperationOptions,
	oc *operationContext,
) error {
	options.Header[interceptor.DCRedirectionApiHeaderName] = "true"

	client, err := h.nexusClientForActiveCluster(oc, service)
	if err != nil {
		return err
	}

	handle, err := client.NewHandle(operation, id)
	if err != nil {
		oc.logger.Warn("invalid Nexus cancel operation.", tag.Error(err))
		return nexus.HandlerErrorf(nexus.HandlerErrorTypeBadRequest, "invalid operation")
	}

	err = handle.Cancel(ctx, options)
	if err != nil {
		oc.logger.Error("received error from remote cluster for forwarded Nexus cancel operation request.", tag.Error(err))
		oc.metricsHandler = oc.metricsHandler.WithTags(metrics.NexusOutcomeTag("forwarded_request_error"))
		return commonnexus.HandlerErrorFromClientError(err)
	}

	return nil
}

func (h *nexusHandler) nexusClientForActiveCluster(oc *operationContext, service string) (*nexus.Client, error) {
	httpClient, err := h.forwardingClients.Get(oc.namespace.ActiveClusterName())
	if err != nil {
		oc.logger.Error("failed to forward Nexus request. error creating HTTP client", tag.Error(err), tag.SourceCluster(oc.namespace.ActiveClusterName()), tag.TargetCluster(oc.namespace.ActiveClusterName()))
		oc.metricsHandler = oc.metricsHandler.WithTags(metrics.NexusOutcomeTag("request_forwarding_failed"))
		return nil, nexus.HandlerErrorf(nexus.HandlerErrorTypeInternal, "request forwarding failed")
	}

	baseURL, err := url.JoinPath(
		httpClient.Address,
		commonnexus.RouteDispatchNexusTaskByNamespaceAndTaskQueue.Path(commonnexus.NamespaceAndTaskQueue{
			Namespace: oc.namespaceName,
			TaskQueue: oc.taskQueue,
		}))
	if err != nil {
		oc.logger.Error(fmt.Sprintf("failed to forward Nexus request. error constructing ServiceBaseURL. address=%s namespace=%s task_queue=%s", httpClient.Address, oc.namespaceName, oc.taskQueue), tag.Error(err))
		oc.metricsHandler = oc.metricsHandler.WithTags(metrics.NexusOutcomeTag("request_forwarding_failed"))
		return nil, nexus.HandlerErrorf(nexus.HandlerErrorTypeInternal, "request forwarding failed")
	}

	return nexus.NewClient(nexus.ClientOptions{
		HTTPCaller: httpClient.Do,
		BaseURL:    baseURL,
		Service:    service,
	})
}

// convertNexusHandlerError converts any 5xx user handler error to a downstream error.
func convertNexusHandlerError(t nexus.HandlerErrorType) nexus.HandlerErrorType {
	switch t {
	case nexus.HandlerErrorTypeDownstreamTimeout,
		nexus.HandlerErrorTypeUnauthenticated,
		nexus.HandlerErrorTypeUnauthorized,
		nexus.HandlerErrorTypeBadRequest,
		nexus.HandlerErrorTypeNotFound,
		nexus.HandlerErrorTypeNotImplemented:
		return t
	}
	return nexus.HandlerErrorTypeDownstreamError
}<|MERGE_RESOLUTION|>--- conflicted
+++ resolved
@@ -143,11 +143,7 @@
 			return notActiveErr
 		}
 		c.metricsHandler = c.metricsHandler.WithTags(metrics.NexusOutcomeTag("namespace_inactive_forwarding_disabled"))
-<<<<<<< HEAD
-		return commonnexus.ConvertGRPCError(notActiveErr, false)
-=======
 		return nexus.HandlerErrorf(nexus.HandlerErrorTypeUnavailable, "cluster inactive")
->>>>>>> 70e5d6e1
 	}
 
 	cleanup, err := c.namespaceConcurrencyLimitInterceptor.Allow(c.namespace.Name(), c.apiName, c.metricsHandlerForInterceptors, request)
@@ -171,11 +167,7 @@
 	return nil
 }
 
-<<<<<<< HEAD
 // Combines logic from RedirectionInterceptor.RedirectionAllowed and some from
-=======
-// Combines logic from RedirectionInterceptor.redirectionAllowed and some from
->>>>>>> 70e5d6e1
 // SelectedAPIsForwardingRedirectionPolicy.getTargetClusterAndIsNamespaceNotActiveAutoForwarding so all
 // redirection conditions can be checked at once. If either of those methods are updated, this should
 // be kept in sync.
