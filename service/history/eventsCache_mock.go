// The MIT License (MIT)
//
// Copyright (c) 2019 Uber Technologies, Inc.
//
// Permission is hereby granted, free of charge, to any person obtaining a copy
// of this software and associated documentation files (the "Software"), to deal
// in the Software without restriction, including without limitation the rights
// to use, copy, modify, merge, publish, distribute, sublicense, and/or sell
// copies of the Software, and to permit persons to whom the Software is
// furnished to do so, subject to the following conditions:
//
// The above copyright notice and this permission notice shall be included in all
// copies or substantial portions of the Software.
//
// THE SOFTWARE IS PROVIDED "AS IS", WITHOUT WARRANTY OF ANY KIND, EXPRESS OR
// IMPLIED, INCLUDING BUT NOT LIMITED TO THE WARRANTIES OF MERCHANTABILITY,
// FITNESS FOR A PARTICULAR PURPOSE AND NONINFRINGEMENT. IN NO EVENT SHALL THE
// AUTHORS OR COPYRIGHT HOLDERS BE LIABLE FOR ANY CLAIM, DAMAGES OR OTHER
// LIABILITY, WHETHER IN AN ACTION OF CONTRACT, TORT OR OTHERWISE, ARISING FROM,
// OUT OF OR IN CONNECTION WITH THE SOFTWARE OR THE USE OR OTHER DEALINGS IN THE
// SOFTWARE.
//

// Code generated by MockGen. DO NOT EDIT.
// Source: eventsCache.go

// Package history is a generated GoMock package.
package history

import (
	reflect "reflect"

	gomock "github.com/golang/mock/gomock"
<<<<<<< HEAD
	shared "github.com/temporalio/temporal/.gen/go/shared"
	reflect "reflect"
=======

	shared "github.com/uber/cadence/.gen/go/shared"
>>>>>>> e58ce1a8
)

// MockeventsCache is a mock of eventsCache interface
type MockeventsCache struct {
	ctrl     *gomock.Controller
	recorder *MockeventsCacheMockRecorder
}

// MockeventsCacheMockRecorder is the mock recorder for MockeventsCache
type MockeventsCacheMockRecorder struct {
	mock *MockeventsCache
}

// NewMockeventsCache creates a new mock instance
func NewMockeventsCache(ctrl *gomock.Controller) *MockeventsCache {
	mock := &MockeventsCache{ctrl: ctrl}
	mock.recorder = &MockeventsCacheMockRecorder{mock}
	return mock
}

// EXPECT returns an object that allows the caller to indicate expected use
func (m *MockeventsCache) EXPECT() *MockeventsCacheMockRecorder {
	return m.recorder
}

// getEvent mocks base method
func (m *MockeventsCache) getEvent(domainID, workflowID, runID string, firstEventID, eventID int64, branchToken []byte) (*shared.HistoryEvent, error) {
	m.ctrl.T.Helper()
	ret := m.ctrl.Call(m, "getEvent", domainID, workflowID, runID, firstEventID, eventID, branchToken)
	ret0, _ := ret[0].(*shared.HistoryEvent)
	ret1, _ := ret[1].(error)
	return ret0, ret1
}

// getEvent indicates an expected call of getEvent
func (mr *MockeventsCacheMockRecorder) getEvent(domainID, workflowID, runID, firstEventID, eventID, branchToken interface{}) *gomock.Call {
	mr.mock.ctrl.T.Helper()
	return mr.mock.ctrl.RecordCallWithMethodType(mr.mock, "getEvent", reflect.TypeOf((*MockeventsCache)(nil).getEvent), domainID, workflowID, runID, firstEventID, eventID, branchToken)
}

// putEvent mocks base method
func (m *MockeventsCache) putEvent(domainID, workflowID, runID string, eventID int64, event *shared.HistoryEvent) {
	m.ctrl.T.Helper()
	m.ctrl.Call(m, "putEvent", domainID, workflowID, runID, eventID, event)
}

// putEvent indicates an expected call of putEvent
func (mr *MockeventsCacheMockRecorder) putEvent(domainID, workflowID, runID, eventID, event interface{}) *gomock.Call {
	mr.mock.ctrl.T.Helper()
	return mr.mock.ctrl.RecordCallWithMethodType(mr.mock, "putEvent", reflect.TypeOf((*MockeventsCache)(nil).putEvent), domainID, workflowID, runID, eventID, event)
}

// deleteEvent mocks base method
func (m *MockeventsCache) deleteEvent(domainID, workflowID, runID string, eventID int64) {
	m.ctrl.T.Helper()
	m.ctrl.Call(m, "deleteEvent", domainID, workflowID, runID, eventID)
}

// deleteEvent indicates an expected call of deleteEvent
func (mr *MockeventsCacheMockRecorder) deleteEvent(domainID, workflowID, runID, eventID interface{}) *gomock.Call {
	mr.mock.ctrl.T.Helper()
	return mr.mock.ctrl.RecordCallWithMethodType(mr.mock, "deleteEvent", reflect.TypeOf((*MockeventsCache)(nil).deleteEvent), domainID, workflowID, runID, eventID)
}<|MERGE_RESOLUTION|>--- conflicted
+++ resolved
@@ -31,13 +31,8 @@
 	reflect "reflect"
 
 	gomock "github.com/golang/mock/gomock"
-<<<<<<< HEAD
+
 	shared "github.com/temporalio/temporal/.gen/go/shared"
-	reflect "reflect"
-=======
-
-	shared "github.com/uber/cadence/.gen/go/shared"
->>>>>>> e58ce1a8
 )
 
 // MockeventsCache is a mock of eventsCache interface
