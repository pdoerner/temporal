// Copyright (c) 2017 Uber Technologies, Inc.
//
// Permission is hereby granted, free of charge, to any person obtaining a copy
// of this software and associated documentation files (the "Software"), to deal
// in the Software without restriction, including without limitation the rights
// to use, copy, modify, merge, publish, distribute, sublicense, and/or sell
// copies of the Software, and to permit persons to whom the Software is
// furnished to do so, subject to the following conditions:
//
// The above copyright notice and this permission notice shall be included in
// all copies or substantial portions of the Software.
//
// THE SOFTWARE IS PROVIDED "AS IS", WITHOUT WARRANTY OF ANY KIND, EXPRESS OR
// IMPLIED, INCLUDING BUT NOT LIMITED TO THE WARRANTIES OF MERCHANTABILITY,
// FITNESS FOR A PARTICULAR PURPOSE AND NONINFRINGEMENT. IN NO EVENT SHALL THE
// AUTHORS OR COPYRIGHT HOLDERS BE LIABLE FOR ANY CLAIM, DAMAGES OR OTHER
// LIABILITY, WHETHER IN AN ACTION OF CONTRACT, TORT OR OTHERWISE, ARISING FROM,
// OUT OF OR IN CONNECTION WITH THE SOFTWARE OR THE USE OR OTHER DEALINGS IN
// THE SOFTWARE.

package history

import (
	"fmt"
	"time"

	"github.com/pborman/uuid"
	h "github.com/uber/cadence/.gen/go/history"
	workflow "github.com/uber/cadence/.gen/go/shared"
	"github.com/uber/cadence/common"
	"github.com/uber/cadence/common/backoff"
	"github.com/uber/cadence/common/cache"
	"github.com/uber/cadence/common/clock"
	"github.com/uber/cadence/common/cluster"
	"github.com/uber/cadence/common/errors"
	"github.com/uber/cadence/common/log"
	"github.com/uber/cadence/common/log/tag"
	"github.com/uber/cadence/common/persistence"
)

const (
	emptyUUID = "emptyUuid"

	mutableStateInvalidHistoryActionMsg         = "invalid history builder state for action"
	mutableStateInvalidHistoryActionMsgTemplate = mutableStateInvalidHistoryActionMsg + ": %v"
)

var (
	// ErrWorkflowFinished indicates trying to mutate mutable state after workflow finished
	ErrWorkflowFinished = &workflow.InternalServiceError{Message: "invalid mutable state action: mutation after finish"}
	// ErrMissingTimerInfo indicates missing timer info
	ErrMissingTimerInfo = &workflow.InternalServiceError{Message: "unable to get timer info"}
	// ErrMissingActivityInfo indicates missing activity info
	ErrMissingActivityInfo = &workflow.InternalServiceError{Message: "unable to get activity info"}
	// ErrMissingChildWorkflowInfo indicates missing child workflow info
	ErrMissingChildWorkflowInfo = &workflow.InternalServiceError{Message: "unable to get child workflow info"}
	// ErrMissingRequestCancelInfo indicates missing request cancel info
	ErrMissingRequestCancelInfo = &workflow.InternalServiceError{Message: "unable to get request cancel info"}
	// ErrMissingSignalInfo indicates missing signal external
	ErrMissingSignalInfo = &workflow.InternalServiceError{Message: "unable to get signal info"}
	// ErrMissingWorkflowStartEvent indicates missing workflow start event
	ErrMissingWorkflowStartEvent = &workflow.InternalServiceError{Message: "unable to get workflow start event"}
	// ErrMissingWorkflowCompletionEvent indicates missing workflow completion event
	ErrMissingWorkflowCompletionEvent = &workflow.InternalServiceError{Message: "unable to get workflow completion event"}
)

type (
	mutableStateBuilder struct {
		pendingActivityInfoIDs          map[int64]*persistence.ActivityInfo    // Schedule Event ID -> Activity Info.
		pendingActivityInfoByActivityID map[string]int64                       // Activity ID -> Schedule Event ID of the activity.
		updateActivityInfos             map[*persistence.ActivityInfo]struct{} // Modified activities from last update.
		deleteActivityInfos             map[int64]struct{}                     // Deleted activities from last update.
		syncActivityTasks               map[int64]struct{}                     // Activity to be sync to remote

		pendingTimerInfoIDs map[string]*persistence.TimerInfo   // User Timer ID -> Timer Info.
		updateTimerInfos    map[*persistence.TimerInfo]struct{} // Modified timers from last update.
		deleteTimerInfos    map[string]struct{}                 // Deleted timers from last update.

		pendingChildExecutionInfoIDs map[int64]*persistence.ChildExecutionInfo    // Initiated Event ID -> Child Execution Info
		updateChildExecutionInfos    map[*persistence.ChildExecutionInfo]struct{} // Modified ChildExecution Infos since last update
		deleteChildExecutionInfo     *int64                                       // Deleted ChildExecution Info since last update

		pendingRequestCancelInfoIDs map[int64]*persistence.RequestCancelInfo    // Initiated Event ID -> RequestCancelInfo
		updateRequestCancelInfos    map[*persistence.RequestCancelInfo]struct{} // Modified RequestCancel Infos since last update, for persistence update
		deleteRequestCancelInfo     *int64                                      // Deleted RequestCancel Info since last update, for persistence update

		pendingSignalInfoIDs map[int64]*persistence.SignalInfo    // Initiated Event ID -> SignalInfo
		updateSignalInfos    map[*persistence.SignalInfo]struct{} // Modified SignalInfo since last update
		deleteSignalInfo     *int64                               // Deleted SignalInfo since last update

		pendingSignalRequestedIDs map[string]struct{} // Set of signaled requestIds
		updateSignalRequestedIDs  map[string]struct{} // Set of signaled requestIds since last update
		deleteSignalRequestedID   string              // Deleted signaled requestId

		bufferedEvents       []*workflow.HistoryEvent // buffered history events that are already persisted
		updateBufferedEvents []*workflow.HistoryEvent // buffered history events that needs to be persisted
		clearBufferedEvents  bool                     // delete buffered events from persistence

		executionInfo    *persistence.WorkflowExecutionInfo // Workflow mutable state info.
		versionHistories *persistence.VersionHistories
		replicationState *persistence.ReplicationState
		hBuilder         *historyBuilder

		// in memory only attributes
		// indicate the current version
		currentVersion int64
		// indicates whether there are buffered events in persistence
		hasBufferedEventsInDB bool
		// indicates the workflow state in DB, can be used to calculate
		// whether this workflow is pointed by current workflow record
		stateInDB int
		// indicates the next event ID in DB, for conditional update
		nextEventIDInDB int64
		// indicate whether can do replication
		replicationPolicy cache.ReplicationPolicy

		insertTransferTasks    []persistence.Task
		insertReplicationTasks []persistence.Task
		insertTimerTasks       []persistence.Task

		taskGenerator       mutableStateTaskGenerator
		decisionTaskManager mutableStateDecisionTaskManager

		shard           ShardContext
		clusterMetadata cluster.Metadata
		eventsCache     eventsCache
		config          *Config
		timeSource      clock.TimeSource
		logger          log.Logger
		domainName      string
	}
)

var _ mutableState = (*mutableStateBuilder)(nil)

func newMutableStateBuilder(
	shard ShardContext,
	eventsCache eventsCache,
	logger log.Logger,
	domainName string,
) *mutableStateBuilder {
	s := &mutableStateBuilder{
		updateActivityInfos:             make(map[*persistence.ActivityInfo]struct{}),
		pendingActivityInfoIDs:          make(map[int64]*persistence.ActivityInfo),
		pendingActivityInfoByActivityID: make(map[string]int64),
		deleteActivityInfos:             make(map[int64]struct{}),
		syncActivityTasks:               make(map[int64]struct{}),

		pendingTimerInfoIDs: make(map[string]*persistence.TimerInfo),
		updateTimerInfos:    make(map[*persistence.TimerInfo]struct{}),
		deleteTimerInfos:    make(map[string]struct{}),

		updateChildExecutionInfos:    make(map[*persistence.ChildExecutionInfo]struct{}),
		pendingChildExecutionInfoIDs: make(map[int64]*persistence.ChildExecutionInfo),
		deleteChildExecutionInfo:     nil,

		updateRequestCancelInfos:    make(map[*persistence.RequestCancelInfo]struct{}),
		pendingRequestCancelInfoIDs: make(map[int64]*persistence.RequestCancelInfo),
		deleteRequestCancelInfo:     nil,

		updateSignalInfos:    make(map[*persistence.SignalInfo]struct{}),
		pendingSignalInfoIDs: make(map[int64]*persistence.SignalInfo),
		deleteSignalInfo:     nil,

		updateSignalRequestedIDs:  make(map[string]struct{}),
		pendingSignalRequestedIDs: make(map[string]struct{}),
		deleteSignalRequestedID:   "",

		currentVersion:        common.EmptyVersion,
		hasBufferedEventsInDB: false,
		stateInDB:             persistence.WorkflowStateVoid,
		nextEventIDInDB:       0,

		shard:           shard,
		clusterMetadata: shard.GetClusterMetadata(),
		eventsCache:     eventsCache,
		config:          shard.GetConfig(),
		timeSource:      shard.GetTimeSource(),
		logger:          logger,
		domainName:      domainName,
	}
	s.executionInfo = &persistence.WorkflowExecutionInfo{
		DecisionVersion:    common.EmptyVersion,
		DecisionScheduleID: common.EmptyEventID,
		DecisionStartedID:  common.EmptyEventID,
		DecisionRequestID:  emptyUUID,
		DecisionTimeout:    0,

		NextEventID:        common.FirstEventID,
		State:              persistence.WorkflowStateCreated,
		CloseStatus:        persistence.WorkflowCloseStatusNone,
		LastProcessedEvent: common.EmptyEventID,
	}
	s.hBuilder = newHistoryBuilder(s, logger)
	s.taskGenerator = newMutableStateTaskGenerator(shard.GetDomainCache(), s.logger, s)
	s.decisionTaskManager = newMutableStateDecisionTaskManager(s)

	return s
}

func newMutableStateBuilderWithReplicationState(
	shard ShardContext,
	eventsCache eventsCache,
	logger log.Logger,
	version int64,
	replicationPolicy cache.ReplicationPolicy,
	domainName string,
) *mutableStateBuilder {
	s := newMutableStateBuilder(shard, eventsCache, logger, domainName)
	s.replicationState = &persistence.ReplicationState{
		StartVersion:        version,
		CurrentVersion:      version,
		LastWriteVersion:    common.EmptyVersion,
		LastWriteEventID:    common.EmptyEventID,
		LastReplicationInfo: make(map[string]*persistence.ReplicationInfo),
	}
	s.currentVersion = version
	s.replicationPolicy = replicationPolicy
	return s
}

func newMutableStateBuilderWithVersionHistories(
	shard ShardContext,
	eventsCache eventsCache,
	logger log.Logger,
	version int64,
	replicationPolicy cache.ReplicationPolicy,
	domainName string,
) *mutableStateBuilder {

	s := newMutableStateBuilder(shard, eventsCache, logger, domainName)
	s.versionHistories = persistence.NewVersionHistories(&persistence.VersionHistory{})
	s.currentVersion = version
	s.replicationPolicy = replicationPolicy
	return s
}

func (e *mutableStateBuilder) CopyToPersistence() *persistence.WorkflowMutableState {
	state := &persistence.WorkflowMutableState{}

	state.ActivityInfos = e.pendingActivityInfoIDs
	state.TimerInfos = e.pendingTimerInfoIDs
	state.ChildExecutionInfos = e.pendingChildExecutionInfoIDs
	state.RequestCancelInfos = e.pendingRequestCancelInfoIDs
	state.SignalInfos = e.pendingSignalInfoIDs
	state.SignalRequestedIDs = e.pendingSignalRequestedIDs
	state.ExecutionInfo = e.executionInfo
	state.ReplicationState = e.replicationState
	state.BufferedEvents = e.bufferedEvents
	return state
}

func (e *mutableStateBuilder) Load(
	state *persistence.WorkflowMutableState,
) {

	e.pendingActivityInfoIDs = state.ActivityInfos
	e.pendingTimerInfoIDs = state.TimerInfos
	e.pendingChildExecutionInfoIDs = state.ChildExecutionInfos
	e.pendingRequestCancelInfoIDs = state.RequestCancelInfos
	e.pendingSignalInfoIDs = state.SignalInfos
	e.pendingSignalRequestedIDs = state.SignalRequestedIDs
	e.executionInfo = state.ExecutionInfo

	e.replicationState = state.ReplicationState
	e.bufferedEvents = state.BufferedEvents
	for _, ai := range state.ActivityInfos {
		e.pendingActivityInfoByActivityID[ai.ActivityID] = ai.ScheduleID
	}

	e.currentVersion = common.EmptyVersion
	e.hasBufferedEventsInDB = len(e.bufferedEvents) > 0
	e.stateInDB = state.ExecutionInfo.State
	e.nextEventIDInDB = state.ExecutionInfo.NextEventID
	e.versionHistories = state.VersionHistories
}

func (e *mutableStateBuilder) GetEventStoreVersion() int32 {
	return e.GetExecutionInfo().EventStoreVersion
}

func (e *mutableStateBuilder) GetCurrentBranchToken() ([]byte, error) {
	if e.versionHistories != nil {
		currentVersionHistory, err := e.versionHistories.GetCurrentVersionHistory()
		if err != nil {
			return nil, err
		}
		return currentVersionHistory.GetBranchToken(), nil
	}
	return e.executionInfo.BranchToken, nil
}

func (e *mutableStateBuilder) GetVersionHistories() *persistence.VersionHistories {
	return e.versionHistories
}

// set eventStoreVersion/treeID/historyBranches
func (e *mutableStateBuilder) SetHistoryTree(
	treeID string,
) error {

	initialBranchToken, err := persistence.NewHistoryBranchToken(treeID)
	if err != nil {
		return err
	}
	return e.SetCurrentBranchToken(initialBranchToken)
}

func (e *mutableStateBuilder) SetCurrentBranchToken(
	branchToken []byte,
) error {

	exeInfo := e.GetExecutionInfo()
	exeInfo.EventStoreVersion = persistence.EventStoreVersionV2
	if e.versionHistories == nil {
		exeInfo.BranchToken = branchToken
		return nil
	}

	currentVersionHistory, err := e.versionHistories.GetCurrentVersionHistory()
	if err != nil {
		return err
	}
	return currentVersionHistory.SetBranchToken(branchToken)
}

func (e *mutableStateBuilder) SetVersionHistories(
	versionHistories *persistence.VersionHistories,
) error {

	e.versionHistories = versionHistories
	return nil
}

func (e *mutableStateBuilder) GetHistoryBuilder() *historyBuilder {
	return e.hBuilder
}

func (e *mutableStateBuilder) SetHistoryBuilder(hBuilder *historyBuilder) {
	e.hBuilder = hBuilder
}

func (e *mutableStateBuilder) GetExecutionInfo() *persistence.WorkflowExecutionInfo {
	return e.executionInfo
}

func (e *mutableStateBuilder) GetReplicationState() *persistence.ReplicationState {
	return e.replicationState
}

func (e *mutableStateBuilder) FlushBufferedEvents() error {
	// put new events into 2 buckets:
	//  1) if the event was added while there was in-flight decision, then put it in buffered bucket
	//  2) otherwise, put it in committed bucket
	var newBufferedEvents []*workflow.HistoryEvent
	var newCommittedEvents []*workflow.HistoryEvent
	for _, event := range e.hBuilder.history {
		if event.GetEventId() == common.BufferedEventID {
			newBufferedEvents = append(newBufferedEvents, event)
		} else {
			newCommittedEvents = append(newCommittedEvents, event)
		}
	}

	// Sometimes we see buffered events are out of order when read back from database.  This is mostly not an issue
	// except in the Activity case where ActivityStarted and ActivityCompleted gets out of order.  The following code
	// is added to reorder buffered events to guarantee all activity completion events will always be processed at the end.
	var reorderedEvents []*workflow.HistoryEvent
	reorderFunc := func(bufferedEvents []*workflow.HistoryEvent) {
		for _, event := range bufferedEvents {
			switch event.GetEventType() {
			case workflow.EventTypeActivityTaskCompleted,
				workflow.EventTypeActivityTaskFailed,
				workflow.EventTypeActivityTaskCanceled,
				workflow.EventTypeActivityTaskTimedOut:
				reorderedEvents = append(reorderedEvents, event)
			case workflow.EventTypeChildWorkflowExecutionCompleted,
				workflow.EventTypeChildWorkflowExecutionFailed,
				workflow.EventTypeChildWorkflowExecutionCanceled,
				workflow.EventTypeChildWorkflowExecutionTimedOut,
				workflow.EventTypeChildWorkflowExecutionTerminated:
				reorderedEvents = append(reorderedEvents, event)
			default:
				newCommittedEvents = append(newCommittedEvents, event)
			}
		}
	}

	// no decision in-flight, flush all buffered events to committed bucket
	if !e.HasInFlightDecision() {
		// flush persisted buffered events
		if len(e.bufferedEvents) > 0 {
			reorderFunc(e.bufferedEvents)
			e.bufferedEvents = nil
		}
		if e.hasBufferedEventsInDB {
			e.clearBufferedEvents = true
		}

		// flush pending buffered events
		reorderFunc(e.updateBufferedEvents)
		// clear pending buffered events
		e.updateBufferedEvents = nil

		// Put back all the reordered buffer events at the end
		if len(reorderedEvents) > 0 {
			newCommittedEvents = append(newCommittedEvents, reorderedEvents...)
		}

		// flush new buffered events that were not saved to persistence yet
		newCommittedEvents = append(newCommittedEvents, newBufferedEvents...)
		newBufferedEvents = nil
	}

	newCommittedEvents = e.trimEventsAfterWorkflowClose(newCommittedEvents)
	e.hBuilder.history = newCommittedEvents
	// make sure all new committed events have correct EventID
	e.assignEventIDToBufferedEvents()
	if err := e.assignTaskIDToEvents(); err != nil {
		return err
	}

	// if decision is not closed yet, and there are new buffered events, then put those to the pending buffer
	if e.HasInFlightDecision() && len(newBufferedEvents) > 0 {
		e.updateBufferedEvents = newBufferedEvents
	}

	return nil
}

func (e *mutableStateBuilder) UpdateCurrentVersion(
	version int64,
	forceUpdate bool,
) {

	if e.replicationState != nil {
		e.UpdateReplicationStateVersion(version, forceUpdate)
		return
	}

	if e.versionHistories != nil {
		if version > e.currentVersion || forceUpdate {
			e.currentVersion = version
		}
		return
	}

	if version != common.EmptyVersion {
		e.logger.Error(
			"cannot update current version of local domain workflow to version other than empty version",
		)
	}
	e.currentVersion = common.EmptyVersion
}

func (e *mutableStateBuilder) GetCurrentVersion() int64 {

	if e.replicationState != nil {
		return e.replicationState.CurrentVersion
	}

	if e.versionHistories != nil {
		return e.currentVersion
	}

	return common.EmptyVersion
}

func (e *mutableStateBuilder) GetStartVersion() (int64, error) {

	if e.replicationState != nil {
		return e.replicationState.StartVersion, nil

	}

	if e.versionHistories != nil {
		versionHistory, err := e.versionHistories.GetCurrentVersionHistory()
		if err != nil {
			return 0, err
		}
		firstItem, err := versionHistory.GetFirstItem()
		if err != nil {
			return 0, err
		}
		return firstItem.GetVersion(), nil
	}

	return common.EmptyVersion, nil
}

func (e *mutableStateBuilder) GetLastWriteVersion() (int64, error) {

	if e.replicationState != nil {
		return e.replicationState.LastWriteVersion, nil
	}

	if e.versionHistories != nil {
		versionHistory, err := e.versionHistories.GetCurrentVersionHistory()
		if err != nil {
			return 0, err
		}
		lastItem, err := versionHistory.GetLastItem()
		if err != nil {
			return 0, err
		}
		return lastItem.GetVersion(), nil
	}

	return common.EmptyVersion, nil
}

func (e *mutableStateBuilder) UpdateReplicationPolicy(
	replicationPolicy cache.ReplicationPolicy,
) {

	e.replicationPolicy = replicationPolicy
}

// TODO nDC deprecate once replication state is deprecated
func (e *mutableStateBuilder) UpdateReplicationStateVersion(
	version int64,
	forceUpdate bool,
) {

	if version > e.replicationState.CurrentVersion || forceUpdate {
		e.replicationState.CurrentVersion = version
	}
}

// TODO nDC deprecate once replication state is deprecated
// Assumption: It is expected CurrentVersion on replication state is updated at the start of transaction when
// mutableState is loaded for this workflow execution.
func (e *mutableStateBuilder) UpdateReplicationStateLastEventID(
	lastWriteVersion,
	lastEventID int64,
) {
	e.replicationState.LastWriteVersion = lastWriteVersion
	e.replicationState.LastWriteEventID = lastEventID

	lastEventSourceCluster := e.clusterMetadata.ClusterNameForFailoverVersion(lastWriteVersion)
	currentCluster := e.clusterMetadata.GetCurrentClusterName()
	if lastEventSourceCluster != currentCluster {
		info, ok := e.replicationState.LastReplicationInfo[lastEventSourceCluster]
		if !ok {
			// ReplicationInfo doesn't exist for this cluster, create one
			info = &persistence.ReplicationInfo{}
			e.replicationState.LastReplicationInfo[lastEventSourceCluster] = info
		}

		info.Version = lastWriteVersion
		info.LastEventID = lastEventID
	}
}

func (e *mutableStateBuilder) checkAndClearTimerFiredEvent(
	timerID string,
) *workflow.HistoryEvent {

	var timerEvent *workflow.HistoryEvent

	e.bufferedEvents, timerEvent = checkAndClearTimerFiredEvent(e.bufferedEvents, timerID)
	if timerEvent != nil {
		return timerEvent
	}
	e.updateBufferedEvents, timerEvent = checkAndClearTimerFiredEvent(e.updateBufferedEvents, timerID)
	if timerEvent != nil {
		return timerEvent
	}
	e.hBuilder.history, timerEvent = checkAndClearTimerFiredEvent(e.hBuilder.history, timerID)
	return timerEvent
}

func checkAndClearTimerFiredEvent(
	events []*workflow.HistoryEvent,
	timerID string,
) ([]*workflow.HistoryEvent, *workflow.HistoryEvent) {
	// go over all history events. if we find a timer fired event for the given
	// timerID, clear it
	timerFiredIdx := -1
	for idx, event := range events {
		if event.GetEventType() == workflow.EventTypeTimerFired &&
			event.GetTimerFiredEventAttributes().GetTimerId() == timerID {
			timerFiredIdx = idx
			break
		}
	}
	if timerFiredIdx == -1 {
		return events, nil
	}

	timerEvent := events[timerFiredIdx]
	return append(events[:timerFiredIdx], events[timerFiredIdx+1:]...), timerEvent
}

func (e *mutableStateBuilder) trimEventsAfterWorkflowClose(
	input []*workflow.HistoryEvent,
) []*workflow.HistoryEvent {

	if len(input) == 0 {
		return input
	}

	nextIndex := 0

loop:
	for _, event := range input {
		nextIndex++

		switch event.GetEventType() {
		case workflow.EventTypeWorkflowExecutionCompleted,
			workflow.EventTypeWorkflowExecutionFailed,
			workflow.EventTypeWorkflowExecutionTimedOut,
			workflow.EventTypeWorkflowExecutionTerminated,
			workflow.EventTypeWorkflowExecutionContinuedAsNew,
			workflow.EventTypeWorkflowExecutionCanceled:

			break loop
		}
	}

	return input[0:nextIndex]
}

func (e *mutableStateBuilder) assignEventIDToBufferedEvents() {
	newCommittedEvents := e.hBuilder.history

	scheduledIDToStartedID := make(map[int64]int64)
	for _, event := range newCommittedEvents {
		if event.GetEventId() != common.BufferedEventID {
			continue
		}

		eventID := e.executionInfo.NextEventID
		event.EventId = common.Int64Ptr(eventID)
		e.executionInfo.IncreaseNextEventID()

		switch event.GetEventType() {
		case workflow.EventTypeActivityTaskStarted:
			attributes := event.ActivityTaskStartedEventAttributes
			scheduledID := attributes.GetScheduledEventId()
			scheduledIDToStartedID[scheduledID] = eventID
			if ai, ok := e.GetActivityInfo(scheduledID); ok {
				ai.StartedID = eventID
				e.updateActivityInfos[ai] = struct{}{}
			}
		case workflow.EventTypeChildWorkflowExecutionStarted:
			attributes := event.ChildWorkflowExecutionStartedEventAttributes
			initiatedID := attributes.GetInitiatedEventId()
			scheduledIDToStartedID[initiatedID] = eventID
			if ci, ok := e.GetChildExecutionInfo(initiatedID); ok {
				ci.StartedID = eventID
				e.updateChildExecutionInfos[ci] = struct{}{}
			}
		case workflow.EventTypeActivityTaskCompleted:
			attributes := event.ActivityTaskCompletedEventAttributes
			if startedID, ok := scheduledIDToStartedID[attributes.GetScheduledEventId()]; ok {
				attributes.StartedEventId = common.Int64Ptr(startedID)
			}
		case workflow.EventTypeActivityTaskFailed:
			attributes := event.ActivityTaskFailedEventAttributes
			if startedID, ok := scheduledIDToStartedID[attributes.GetScheduledEventId()]; ok {
				attributes.StartedEventId = common.Int64Ptr(startedID)
			}
		case workflow.EventTypeActivityTaskTimedOut:
			attributes := event.ActivityTaskTimedOutEventAttributes
			if startedID, ok := scheduledIDToStartedID[attributes.GetScheduledEventId()]; ok {
				attributes.StartedEventId = common.Int64Ptr(startedID)
			}
		case workflow.EventTypeActivityTaskCanceled:
			attributes := event.ActivityTaskCanceledEventAttributes
			if startedID, ok := scheduledIDToStartedID[attributes.GetScheduledEventId()]; ok {
				attributes.StartedEventId = common.Int64Ptr(startedID)
			}
		case workflow.EventTypeChildWorkflowExecutionCompleted:
			attributes := event.ChildWorkflowExecutionCompletedEventAttributes
			if startedID, ok := scheduledIDToStartedID[attributes.GetInitiatedEventId()]; ok {
				attributes.StartedEventId = common.Int64Ptr(startedID)
			}
		case workflow.EventTypeChildWorkflowExecutionFailed:
			attributes := event.ChildWorkflowExecutionFailedEventAttributes
			if startedID, ok := scheduledIDToStartedID[attributes.GetInitiatedEventId()]; ok {
				attributes.StartedEventId = common.Int64Ptr(startedID)
			}
		case workflow.EventTypeChildWorkflowExecutionTimedOut:
			attributes := event.ChildWorkflowExecutionTimedOutEventAttributes
			if startedID, ok := scheduledIDToStartedID[attributes.GetInitiatedEventId()]; ok {
				attributes.StartedEventId = common.Int64Ptr(startedID)
			}
		case workflow.EventTypeChildWorkflowExecutionCanceled:
			attributes := event.ChildWorkflowExecutionCanceledEventAttributes
			if startedID, ok := scheduledIDToStartedID[attributes.GetInitiatedEventId()]; ok {
				attributes.StartedEventId = common.Int64Ptr(startedID)
			}
		case workflow.EventTypeChildWorkflowExecutionTerminated:
			attributes := event.ChildWorkflowExecutionTerminatedEventAttributes
			if startedID, ok := scheduledIDToStartedID[attributes.GetInitiatedEventId()]; ok {
				attributes.StartedEventId = common.Int64Ptr(startedID)
			}
		}
	}
}

func (e *mutableStateBuilder) assignTaskIDToEvents() error {

	// assign task IDs to all history events
	// first transient events
	numTaskIDs := len(e.hBuilder.transientHistory)
	if numTaskIDs > 0 {
		taskIDs, err := e.shard.GenerateTransferTaskIDs(numTaskIDs)
		if err != nil {
			return err
		}

		for index, event := range e.hBuilder.transientHistory {
			if event.GetTaskId() == common.EmptyEventTaskID {
				taskID := taskIDs[index]
				event.TaskId = common.Int64Ptr(taskID)
				e.executionInfo.LastEventTaskID = taskID
			}
		}
	}

	// then normal events
	numTaskIDs = len(e.hBuilder.history)
	if numTaskIDs > 0 {
		taskIDs, err := e.shard.GenerateTransferTaskIDs(numTaskIDs)
		if err != nil {
			return err
		}

		for index, event := range e.hBuilder.history {
			if event.GetTaskId() == common.EmptyEventTaskID {
				taskID := taskIDs[index]
				event.TaskId = common.Int64Ptr(taskID)
				e.executionInfo.LastEventTaskID = taskID
			}
		}
	}

	return nil
}

<<<<<<< HEAD
func (e *mutableStateBuilder) IsCurrentWorkflowGuaranteed() bool {
	// stateInDB is used like a bloom filter:
	//
	// 1. stateInDB being created / running meaning that this workflow must be the current
	//  workflow (assuming there is no rebuild of mutable state).
	// 2. stateInDB being completed does not guarantee this workflow being the current workflow
	// 3. stateInDB being zombie guarantees this workflow not being the current workflow
	// 4. stateInDB cannot be void, void is only possible when mutable state is just initialized

	switch e.stateInDB {
	case persistence.WorkflowStateVoid:
		return false
	case persistence.WorkflowStateCreated:
		return true
	case persistence.WorkflowStateRunning:
		return true
	case persistence.WorkflowStateCompleted:
		return false
	case persistence.WorkflowStateZombie:
		return false
	default:
		panic(fmt.Sprintf("unknown workflow state: %v", e.executionInfo.State))
	}
=======
func (e *mutableStateBuilder) GetDomainName() string {
	return e.domainName
>>>>>>> a19db1e6
}

func (e *mutableStateBuilder) IsStickyTaskListEnabled() bool {
	if e.executionInfo.StickyTaskList == "" {
		return false
	}
	ttl := e.config.StickyTTL(e.domainName)
	if e.timeSource.Now().After(e.executionInfo.LastUpdatedTimestamp.Add(ttl)) {
		return false
	}
	return true
}

func (e *mutableStateBuilder) CreateNewHistoryEvent(
	eventType workflow.EventType,
) *workflow.HistoryEvent {

	return e.CreateNewHistoryEventWithTimestamp(eventType, e.timeSource.Now().UnixNano())
}

func (e *mutableStateBuilder) CreateNewHistoryEventWithTimestamp(
	eventType workflow.EventType,
	timestamp int64,
) *workflow.HistoryEvent {
	eventID := e.executionInfo.NextEventID
	if e.shouldBufferEvent(eventType) {
		eventID = common.BufferedEventID
	} else {
		// only increase NextEventID if event is not buffered
		e.executionInfo.IncreaseNextEventID()
	}

	ts := common.Int64Ptr(timestamp)
	historyEvent := &workflow.HistoryEvent{}
	historyEvent.EventId = common.Int64Ptr(eventID)
	historyEvent.Timestamp = ts
	historyEvent.EventType = common.EventTypePtr(eventType)
	historyEvent.Version = common.Int64Ptr(e.GetCurrentVersion())
	historyEvent.TaskId = common.Int64Ptr(common.EmptyEventTaskID)

	return historyEvent
}

func (e *mutableStateBuilder) shouldBufferEvent(
	eventType workflow.EventType,
) bool {

	switch eventType {
	case // do not buffer for workflow state change
		workflow.EventTypeWorkflowExecutionStarted,
		workflow.EventTypeWorkflowExecutionCompleted,
		workflow.EventTypeWorkflowExecutionFailed,
		workflow.EventTypeWorkflowExecutionTimedOut,
		workflow.EventTypeWorkflowExecutionTerminated,
		workflow.EventTypeWorkflowExecutionContinuedAsNew,
		workflow.EventTypeWorkflowExecutionCanceled:
		return false
	case // decision event should not be buffered
		workflow.EventTypeDecisionTaskScheduled,
		workflow.EventTypeDecisionTaskStarted,
		workflow.EventTypeDecisionTaskCompleted,
		workflow.EventTypeDecisionTaskFailed,
		workflow.EventTypeDecisionTaskTimedOut:
		return false
	case // events generated directly from decisions should not be buffered
		// workflow complete, failed, cancelled and continue-as-new events are duplication of above
		// just put is here for reference
		// workflow.EventTypeWorkflowExecutionCompleted,
		// workflow.EventTypeWorkflowExecutionFailed,
		// workflow.EventTypeWorkflowExecutionCanceled,
		// workflow.EventTypeWorkflowExecutionContinuedAsNew,
		workflow.EventTypeActivityTaskScheduled,
		workflow.EventTypeActivityTaskCancelRequested,
		workflow.EventTypeTimerStarted,
		// DecisionTypeCancelTimer is an exception. This decision will be mapped
		// to either workflow.EventTypeTimerCanceled, or workflow.EventTypeCancelTimerFailed.
		// So both should not be buffered. Ref: historyEngine, search for "workflow.DecisionTypeCancelTimer"
		workflow.EventTypeTimerCanceled,
		workflow.EventTypeCancelTimerFailed,
		workflow.EventTypeRequestCancelExternalWorkflowExecutionInitiated,
		workflow.EventTypeMarkerRecorded,
		workflow.EventTypeStartChildWorkflowExecutionInitiated,
		workflow.EventTypeSignalExternalWorkflowExecutionInitiated,
		workflow.EventTypeUpsertWorkflowSearchAttributes:
		// do not buffer event if event is directly generated from a corresponding decision

		// sanity check there is no decision on the fly
		if e.HasInFlightDecision() {
			msg := fmt.Sprintf("history mutable state is processing event: %v while there is decision pending. "+
				"domainID: %v, workflow ID: %v, run ID: %v.", eventType, e.executionInfo.DomainID, e.executionInfo.WorkflowID, e.executionInfo.RunID)
			panic(msg)
		}
		return false
	default:
		return true
	}
}

func (e *mutableStateBuilder) GetWorkflowType() *workflow.WorkflowType {
	wType := &workflow.WorkflowType{}
	wType.Name = common.StringPtr(e.executionInfo.WorkflowTypeName)

	return wType
}

func (e *mutableStateBuilder) GetActivityScheduledEvent(
	scheduleEventID int64,
) (*workflow.HistoryEvent, error) {

	ai, ok := e.pendingActivityInfoIDs[scheduleEventID]
	if !ok {
		return nil, ErrMissingActivityInfo
	}

	// Needed for backward compatibility reason
	if ai.ScheduledEvent != nil {
		return ai.ScheduledEvent, nil
	}

	currentBranchToken, err := e.GetCurrentBranchToken()
	if err != nil {
		return nil, err
	}
	scheduledEvent, err := e.eventsCache.getEvent(
		e.executionInfo.DomainID,
		e.executionInfo.WorkflowID,
		e.executionInfo.RunID,
		ai.ScheduledEventBatchID,
		ai.ScheduleID,
		e.executionInfo.EventStoreVersion,
		currentBranchToken,
	)
	if err != nil {
		return nil, err
	}
	return scheduledEvent, nil
}

// GetActivityInfo gives details about an activity that is currently in progress.
func (e *mutableStateBuilder) GetActivityInfo(
	scheduleEventID int64,
) (*persistence.ActivityInfo, bool) {

	ai, ok := e.pendingActivityInfoIDs[scheduleEventID]
	return ai, ok
}

// GetActivityByActivityID gives details about an activity that is currently in progress.
func (e *mutableStateBuilder) GetActivityByActivityID(
	activityID string,
) (*persistence.ActivityInfo, bool) {

	eventID, ok := e.pendingActivityInfoByActivityID[activityID]
	if !ok {
		return nil, false
	}

	ai, ok := e.pendingActivityInfoIDs[eventID]
	return ai, ok
}

// GetScheduleIDByActivityID return scheduleID given activityID
func (e *mutableStateBuilder) GetScheduleIDByActivityID(
	activityID string,
) (int64, error) {

	scheduleID, ok := e.pendingActivityInfoByActivityID[activityID]
	if !ok {
		return 0, ErrMissingActivityInfo
	}
	return scheduleID, nil
}

// GetChildExecutionInfo gives details about a child execution that is currently in progress.
func (e *mutableStateBuilder) GetChildExecutionInfo(
	initiatedEventID int64,
) (*persistence.ChildExecutionInfo, bool) {

	ci, ok := e.pendingChildExecutionInfoIDs[initiatedEventID]
	return ci, ok
}

// GetChildExecutionInitiatedEvent reads out the ChildExecutionInitiatedEvent from mutable state for in-progress child
// executions
func (e *mutableStateBuilder) GetChildExecutionInitiatedEvent(
	initiatedEventID int64,
) (*workflow.HistoryEvent, error) {

	ci, ok := e.pendingChildExecutionInfoIDs[initiatedEventID]
	if !ok {
		return nil, ErrMissingChildWorkflowInfo
	}

	// Needed for backward compatibility reason
	if ci.InitiatedEvent != nil {
		return ci.InitiatedEvent, nil
	}

	currentBranchToken, err := e.GetCurrentBranchToken()
	if err != nil {
		return nil, err
	}
	initiatedEvent, err := e.eventsCache.getEvent(
		e.executionInfo.DomainID,
		e.executionInfo.WorkflowID,
		e.executionInfo.RunID,
		ci.InitiatedEventBatchID,
		ci.InitiatedID,
		e.executionInfo.EventStoreVersion,
		currentBranchToken,
	)
	if err != nil {
		return nil, err
	}
	return initiatedEvent, nil
}

// GetRequestCancelInfo gives details about a request cancellation that is currently in progress.
func (e *mutableStateBuilder) GetRequestCancelInfo(
	initiatedEventID int64,
) (*persistence.RequestCancelInfo, bool) {

	ri, ok := e.pendingRequestCancelInfoIDs[initiatedEventID]
	return ri, ok
}

func (e *mutableStateBuilder) GetRetryBackoffDuration(
	errReason string,
) time.Duration {

	info := e.executionInfo
	if !info.HasRetryPolicy {
		return backoff.NoBackoff
	}

	return getBackoffInterval(
		e.timeSource.Now(),
		info.ExpirationTime,
		info.Attempt,
		info.MaximumAttempts,
		info.InitialInterval,
		info.MaximumInterval,
		info.BackoffCoefficient,
		errReason,
		info.NonRetriableErrors,
	)
}

func (e *mutableStateBuilder) GetCronBackoffDuration() (time.Duration, error) {
	info := e.executionInfo
	if len(info.CronSchedule) == 0 {
		return backoff.NoBackoff, nil
	}
	// TODO: decide if we can add execution time in execution info.
	executionTime := e.executionInfo.StartTimestamp
	// This only call when doing ContinueAsNew. At this point, the workflow should have a start event
	workflowStartEvent, err := e.GetStartEvent()
	if err != nil {
		e.logger.Error("Unable to find workflow start event", tag.ErrorTypeInvalidHistoryAction)
		return backoff.NoBackoff, err
	}
	firstDecisionTaskBackoff :=
		time.Duration(workflowStartEvent.GetWorkflowExecutionStartedEventAttributes().GetFirstDecisionTaskBackoffSeconds()) * time.Second
	executionTime = executionTime.Add(firstDecisionTaskBackoff)
	return backoff.GetBackoffForNextSchedule(info.CronSchedule, executionTime, e.timeSource.Now()), nil
}

// GetSignalInfo get details about a signal request that is currently in progress.
func (e *mutableStateBuilder) GetSignalInfo(
	initiatedEventID int64,
) (*persistence.SignalInfo, bool) {

	ri, ok := e.pendingSignalInfoIDs[initiatedEventID]
	return ri, ok
}

// GetCompletionEvent retrieves the workflow completion event from mutable state
func (e *mutableStateBuilder) GetCompletionEvent() (*workflow.HistoryEvent, error) {
	if e.executionInfo.State != persistence.WorkflowStateCompleted {
		return nil, ErrMissingWorkflowCompletionEvent
	}

	// Needed for backward compatibility reason
	if e.executionInfo.CompletionEvent != nil {
		return e.executionInfo.CompletionEvent, nil
	}

	// Needed for backward compatibility reason
	if e.executionInfo.CompletionEventBatchID == common.EmptyEventID {
		return nil, ErrMissingWorkflowCompletionEvent
	}

	currentBranchToken, err := e.GetCurrentBranchToken()
	if err != nil {
		return nil, err
	}

	// Completion EventID is always one less than NextEventID after workflow is completed
	completionEventID := e.executionInfo.NextEventID - 1
	firstEventID := e.executionInfo.CompletionEventBatchID
	completionEvent, err := e.eventsCache.getEvent(
		e.executionInfo.DomainID,
		e.executionInfo.WorkflowID,
		e.executionInfo.RunID,
		firstEventID,
		completionEventID,
		e.executionInfo.EventStoreVersion,
		currentBranchToken,
	)
	if err != nil {
		return nil, err
	}

	return completionEvent, nil
}

// GetStartEvent retrieves the workflow start event from mutable state
func (e *mutableStateBuilder) GetStartEvent() (*workflow.HistoryEvent, error) {

	currentBranchToken, err := e.GetCurrentBranchToken()
	if err != nil {
		return nil, err
	}

	startEvent, err := e.eventsCache.getEvent(
		e.executionInfo.DomainID,
		e.executionInfo.WorkflowID,
		e.executionInfo.RunID,
		common.FirstEventID,
		common.FirstEventID,
		e.executionInfo.EventStoreVersion,
		currentBranchToken,
	)
	if err != nil {
		return nil, err
	}
	return startEvent, nil
}

// DeletePendingChildExecution deletes details about a ChildExecutionInfo.
func (e *mutableStateBuilder) DeletePendingChildExecution(
	initiatedEventID int64,
) {

	delete(e.pendingChildExecutionInfoIDs, initiatedEventID)
	e.deleteChildExecutionInfo = common.Int64Ptr(initiatedEventID)
}

// DeletePendingRequestCancel deletes details about a RequestCancelInfo.
func (e *mutableStateBuilder) DeletePendingRequestCancel(
	initiatedEventID int64,
) {

	delete(e.pendingRequestCancelInfoIDs, initiatedEventID)
	e.deleteRequestCancelInfo = common.Int64Ptr(initiatedEventID)
}

// DeletePendingSignal deletes details about a SignalInfo
func (e *mutableStateBuilder) DeletePendingSignal(
	initiatedEventID int64,
) {

	delete(e.pendingSignalInfoIDs, initiatedEventID)
	e.deleteSignalInfo = common.Int64Ptr(initiatedEventID)
}

func (e *mutableStateBuilder) writeEventToCache(
	event *workflow.HistoryEvent,
) {

	// For start event: store it within events cache so the recordWorkflowStarted transfer task doesn't need to
	// load it from database
	// For completion event: store it within events cache so we can communicate the result to parent execution
	// during the processing of DeleteTransferTask without loading this event from database
	e.eventsCache.putEvent(
		e.executionInfo.DomainID,
		e.executionInfo.WorkflowID,
		e.executionInfo.RunID,
		event.GetEventId(),
		event,
	)
}

func (e *mutableStateBuilder) hasPendingTasks() bool {
	return len(e.pendingActivityInfoIDs) > 0 || len(e.pendingTimerInfoIDs) > 0
}

func (e *mutableStateBuilder) HasParentExecution() bool {
	return e.executionInfo.ParentDomainID != "" && e.executionInfo.ParentWorkflowID != ""
}

func (e *mutableStateBuilder) UpdateActivityProgress(
	ai *persistence.ActivityInfo,
	request *workflow.RecordActivityTaskHeartbeatRequest,
) {
	ai.Version = e.GetCurrentVersion()
	ai.Details = request.Details
	ai.LastHeartBeatUpdatedTime = e.timeSource.Now()
	e.updateActivityInfos[ai] = struct{}{}
	e.syncActivityTasks[ai.ScheduleID] = struct{}{}
}

// ReplicateActivityInfo replicate the necessary activity information
func (e *mutableStateBuilder) ReplicateActivityInfo(
	request *h.SyncActivityRequest,
	resetActivityTimerTaskStatus bool,
) error {
	ai, ok := e.pendingActivityInfoIDs[request.GetScheduledId()]
	if !ok {
		return fmt.Errorf("unable to find activity with schedule event id: %v in mutable state", ai.ScheduleID)
	}

	ai.Version = request.GetVersion()
	ai.ScheduledTime = time.Unix(0, request.GetScheduledTime())
	ai.StartedID = request.GetStartedId()
	ai.LastHeartBeatUpdatedTime = time.Unix(0, request.GetLastHeartbeatTime())
	if ai.StartedID == common.EmptyEventID {
		ai.StartedTime = time.Time{}
	} else {
		ai.StartedTime = time.Unix(0, request.GetStartedTime())
	}
	ai.Details = request.GetDetails()
	ai.Attempt = request.GetAttempt()
	ai.LastFailureReason = request.GetLastFailureReason()
	ai.LastWorkerIdentity = request.GetLastWorkerIdentity()
	ai.LastFailureDetails = request.GetLastFailureDetails()

	if resetActivityTimerTaskStatus {
		ai.TimerTaskStatus = TimerTaskStatusNone
	}

	e.updateActivityInfos[ai] = struct{}{}
	return nil
}

// UpdateActivity updates an activity
func (e *mutableStateBuilder) UpdateActivity(
	ai *persistence.ActivityInfo,
) error {

	_, ok := e.pendingActivityInfoIDs[ai.ScheduleID]
	if !ok {
		return ErrMissingActivityInfo
	}
	e.updateActivityInfos[ai] = struct{}{}
	return nil
}

// DeleteActivity deletes details about an activity.
func (e *mutableStateBuilder) DeleteActivity(
	scheduleEventID int64,
) error {

	a, ok := e.pendingActivityInfoIDs[scheduleEventID]
	if !ok {
		errorMsg := fmt.Sprintf("Unable to find activity with schedule event id: %v in mutable state", scheduleEventID)
		e.logger.Error(errorMsg, tag.ErrorTypeInvalidMutableStateAction)
		return errors.NewInternalFailureError(errorMsg)
	}
	delete(e.pendingActivityInfoIDs, scheduleEventID)

	_, ok = e.pendingActivityInfoByActivityID[a.ActivityID]
	if !ok {
		errorMsg := fmt.Sprintf("Unable to find activity: %v in mutable state", a.ActivityID)
		e.logger.Error(errorMsg, tag.ErrorTypeInvalidMutableStateAction)
		return errors.NewInternalFailureError(errorMsg)
	}
	delete(e.pendingActivityInfoByActivityID, a.ActivityID)

	e.deleteActivityInfos[scheduleEventID] = struct{}{}
	return nil
}

// GetUserTimer gives details about a user timer.
func (e *mutableStateBuilder) GetUserTimer(
	timerID string,
) (*persistence.TimerInfo, bool) {

	timerInfo, ok := e.pendingTimerInfoIDs[timerID]
	return timerInfo, ok
}

// UpdateUserTimer updates the user timer in progress.
func (e *mutableStateBuilder) UpdateUserTimer(
	timerID string,
	ti *persistence.TimerInfo,
) {

	e.pendingTimerInfoIDs[timerID] = ti
	e.updateTimerInfos[ti] = struct{}{}
}

// DeleteUserTimer deletes an user timer.
func (e *mutableStateBuilder) DeleteUserTimer(
	timerID string,
) {

	delete(e.pendingTimerInfoIDs, timerID)
	e.deleteTimerInfos[timerID] = struct{}{}
}

func (e *mutableStateBuilder) getDecisionInfo() *decisionInfo {

	taskList := e.executionInfo.TaskList
	if e.IsStickyTaskListEnabled() {
		taskList = e.executionInfo.StickyTaskList
	}
	return &decisionInfo{
		Version:                    e.executionInfo.DecisionVersion,
		ScheduleID:                 e.executionInfo.DecisionScheduleID,
		StartedID:                  e.executionInfo.DecisionStartedID,
		RequestID:                  e.executionInfo.DecisionRequestID,
		DecisionTimeout:            e.executionInfo.DecisionTimeout,
		Attempt:                    e.executionInfo.DecisionAttempt,
		StartedTimestamp:           e.executionInfo.DecisionStartedTimestamp,
		ScheduledTimestamp:         e.executionInfo.DecisionScheduledTimestamp,
		TaskList:                   taskList,
		OriginalScheduledTimestamp: e.executionInfo.DecisionOriginalScheduledTimestamp,
	}
}

// GetDecisionInfo returns details about the in-progress decision task
func (e *mutableStateBuilder) GetDecisionInfo(
	scheduleEventID int64,
) (*decisionInfo, bool) {
	return e.decisionTaskManager.GetDecisionInfo(scheduleEventID)
}

func (e *mutableStateBuilder) GetPendingActivityInfos() map[int64]*persistence.ActivityInfo {
	return e.pendingActivityInfoIDs
}

func (e *mutableStateBuilder) GetPendingTimerInfos() map[string]*persistence.TimerInfo {
	return e.pendingTimerInfoIDs
}

func (e *mutableStateBuilder) GetPendingChildExecutionInfos() map[int64]*persistence.ChildExecutionInfo {
	return e.pendingChildExecutionInfoIDs
}

func (e *mutableStateBuilder) GetPendingRequestCancelExternalInfos() map[int64]*persistence.RequestCancelInfo {
	return e.pendingRequestCancelInfoIDs
}

func (e *mutableStateBuilder) GetPendingSignalExternalInfos() map[int64]*persistence.SignalInfo {
	return e.pendingSignalInfoIDs
}

func (e *mutableStateBuilder) HasProcessedOrPendingDecision() bool {
	return e.decisionTaskManager.HasProcessedOrPendingDecision()
}

func (e *mutableStateBuilder) HasPendingDecision() bool {
	return e.decisionTaskManager.HasPendingDecision()
}

func (e *mutableStateBuilder) GetPendingDecision() (*decisionInfo, bool) {
	return e.decisionTaskManager.GetPendingDecision()
}

func (e *mutableStateBuilder) HasInFlightDecision() bool {
	return e.decisionTaskManager.HasInFlightDecision()
}

func (e *mutableStateBuilder) GetInFlightDecision() (*decisionInfo, bool) {
	return e.decisionTaskManager.GetInFlightDecision()
}

func (e *mutableStateBuilder) HasBufferedEvents() bool {
	if len(e.bufferedEvents) > 0 || len(e.updateBufferedEvents) > 0 {
		return true
	}

	for _, event := range e.hBuilder.history {
		if event.GetEventId() == common.BufferedEventID {
			return true
		}
	}

	return false
}

// UpdateDecision updates a decision task.
func (e *mutableStateBuilder) UpdateDecision(
	decision *decisionInfo,
) {
	e.decisionTaskManager.UpdateDecision(decision)
}

// DeleteDecision deletes a decision task.
func (e *mutableStateBuilder) DeleteDecision() {
	e.decisionTaskManager.DeleteDecision()
}

func (e *mutableStateBuilder) FailDecision(
	incrementAttempt bool,
) {
	e.decisionTaskManager.FailDecision(incrementAttempt)
}

func (e *mutableStateBuilder) ClearStickyness() {
	e.executionInfo.StickyTaskList = ""
	e.executionInfo.StickyScheduleToStartTimeout = 0
	e.executionInfo.ClientLibraryVersion = ""
	e.executionInfo.ClientFeatureVersion = ""
	e.executionInfo.ClientImpl = ""
}

// GetLastFirstEventID returns last first event ID
// first event ID is the ID of a batch of events in a single history events record
func (e *mutableStateBuilder) GetLastFirstEventID() int64 {
	return e.executionInfo.LastFirstEventID
}

// GetNextEventID returns next event ID
func (e *mutableStateBuilder) GetNextEventID() int64 {
	return e.executionInfo.NextEventID
}

// GetPreviousStartedEventID returns last started decision task event ID
func (e *mutableStateBuilder) GetPreviousStartedEventID() int64 {
	return e.executionInfo.LastProcessedEvent
}

func (e *mutableStateBuilder) IsWorkflowExecutionRunning() bool {
	switch e.executionInfo.State {
	case persistence.WorkflowStateCreated:
		return true
	case persistence.WorkflowStateRunning:
		return true
	case persistence.WorkflowStateCompleted:
		return false
	case persistence.WorkflowStateZombie:
		return false
	default:
		panic(fmt.Sprintf("unknown workflow state: %v", e.executionInfo.State))
	}
}

func (e *mutableStateBuilder) IsCancelRequested() (bool, string) {
	if e.executionInfo.CancelRequested {
		return e.executionInfo.CancelRequested, e.executionInfo.CancelRequestID
	}

	return false, ""
}

func (e *mutableStateBuilder) IsSignalRequested(
	requestID string,
) bool {

	if _, ok := e.pendingSignalRequestedIDs[requestID]; ok {
		return true
	}
	return false
}

func (e *mutableStateBuilder) AddSignalRequested(
	requestID string,
) {

	if e.pendingSignalRequestedIDs == nil {
		e.pendingSignalRequestedIDs = make(map[string]struct{})
	}
	if e.updateSignalRequestedIDs == nil {
		e.updateSignalRequestedIDs = make(map[string]struct{})
	}
	e.pendingSignalRequestedIDs[requestID] = struct{}{} // add requestID to set
	e.updateSignalRequestedIDs[requestID] = struct{}{}
}

func (e *mutableStateBuilder) DeleteSignalRequested(
	requestID string,
) {

	delete(e.pendingSignalRequestedIDs, requestID)
	e.deleteSignalRequestedID = requestID
}

func (e *mutableStateBuilder) addWorkflowExecutionStartedEventForContinueAsNew(
	domainEntry *cache.DomainCacheEntry,
	parentExecutionInfo *h.ParentExecutionInfo,
	execution workflow.WorkflowExecution,
	previousExecutionState mutableState,
	attributes *workflow.ContinueAsNewWorkflowExecutionDecisionAttributes,
	firstRunID string,
	eventStoreVersion int32,
) (*workflow.HistoryEvent, error) {

	previousExecutionInfo := previousExecutionState.GetExecutionInfo()
	taskList := previousExecutionInfo.TaskList
	if attributes.TaskList != nil {
		taskList = attributes.TaskList.GetName()
	}
	tl := &workflow.TaskList{}
	tl.Name = common.StringPtr(taskList)

	workflowType := previousExecutionInfo.WorkflowTypeName
	if attributes.WorkflowType != nil {
		workflowType = attributes.WorkflowType.GetName()
	}
	wType := &workflow.WorkflowType{}
	wType.Name = common.StringPtr(workflowType)

	decisionTimeout := previousExecutionInfo.DecisionTimeoutValue
	if attributes.TaskStartToCloseTimeoutSeconds != nil {
		decisionTimeout = attributes.GetTaskStartToCloseTimeoutSeconds()
	}

	createRequest := &workflow.StartWorkflowExecutionRequest{
		RequestId:                           common.StringPtr(uuid.New()),
		Domain:                              common.StringPtr(domainEntry.GetInfo().Name),
		WorkflowId:                          execution.WorkflowId,
		TaskList:                            tl,
		WorkflowType:                        wType,
		TaskStartToCloseTimeoutSeconds:      common.Int32Ptr(decisionTimeout),
		ExecutionStartToCloseTimeoutSeconds: attributes.ExecutionStartToCloseTimeoutSeconds,
		Input:                               attributes.Input,
		Header:                              attributes.Header,
		RetryPolicy:                         attributes.RetryPolicy,
		CronSchedule:                        attributes.CronSchedule,
		Memo:                                attributes.Memo,
		SearchAttributes:                    attributes.SearchAttributes,
	}

	req := &h.StartWorkflowExecutionRequest{
		DomainUUID:                      common.StringPtr(domainEntry.GetInfo().ID),
		StartRequest:                    createRequest,
		ParentExecutionInfo:             parentExecutionInfo,
		LastCompletionResult:            attributes.LastCompletionResult,
		ContinuedFailureReason:          attributes.FailureReason,
		ContinuedFailureDetails:         attributes.FailureDetails,
		ContinueAsNewInitiator:          attributes.Initiator,
		FirstDecisionTaskBackoffSeconds: attributes.BackoffStartIntervalInSeconds,
	}
	if attributes.GetInitiator() == workflow.ContinueAsNewInitiatorRetryPolicy {
		req.Attempt = common.Int32Ptr(previousExecutionState.GetExecutionInfo().Attempt + 1)
		expirationTime := previousExecutionState.GetExecutionInfo().ExpirationTime
		if !expirationTime.IsZero() {
			req.ExpirationTimestamp = common.Int64Ptr(expirationTime.UnixNano())
		}
	} else {
		// ContinueAsNew by decider or cron
		req.Attempt = common.Int32Ptr(0)
		if attributes.RetryPolicy != nil && attributes.RetryPolicy.GetExpirationIntervalInSeconds() > 0 {
			// has retry policy and expiration time.
			expirationSeconds := attributes.RetryPolicy.GetExpirationIntervalInSeconds() + req.GetFirstDecisionTaskBackoffSeconds()
			expirationTime := e.timeSource.Now().Add(time.Second * time.Duration(expirationSeconds))
			req.ExpirationTimestamp = common.Int64Ptr(expirationTime.UnixNano())
		}
	}

	// History event only has domainName so domainID has to be passed in explicitly to update the mutable state
	var parentDomainID *string
	if parentExecutionInfo != nil {
		parentDomainID = parentExecutionInfo.DomainUUID
	}

	event := e.hBuilder.AddWorkflowExecutionStartedEvent(req, previousExecutionInfo, firstRunID, execution.GetRunId())
	if err := e.ReplicateWorkflowExecutionStartedEvent(
		domainEntry,
		parentDomainID,
		execution,
		createRequest.GetRequestId(),
		event,
	); err != nil {
		return nil, err
	}

	if eventStoreVersion == persistence.EventStoreVersionV2 {
		if err := e.SetHistoryTree(e.GetExecutionInfo().RunID); err != nil {
			return nil, err
		}
	}

	// TODO merge active & passive task generation
	if err := e.taskGenerator.generateWorkflowStartTasks(
		e.unixNanoToTime(event.GetTimestamp()),
		event,
	); err != nil {
		return nil, err
	}
	if err := e.taskGenerator.generateRecordWorkflowStartedTasks(
		e.unixNanoToTime(event.GetTimestamp()),
		event,
	); err != nil {
		return nil, err
	}

	if err := e.AddFirstDecisionTaskScheduled(
		event,
	); err != nil {
		return nil, err
	}

	return event, nil
}

func (e *mutableStateBuilder) AddWorkflowExecutionStartedEvent(
	domainEntry *cache.DomainCacheEntry,
	execution workflow.WorkflowExecution,
	startRequest *h.StartWorkflowExecutionRequest,
) (*workflow.HistoryEvent, error) {

	opTag := tag.WorkflowActionWorkflowStarted
	if err := e.checkMutability(opTag); err != nil {
		return nil, err
	}

	request := startRequest.StartRequest
	eventID := e.GetNextEventID()
	if eventID != common.FirstEventID {
		e.logger.Warn(mutableStateInvalidHistoryActionMsg, opTag,
			tag.WorkflowEventID(eventID),
			tag.ErrorTypeInvalidHistoryAction)
		return nil, e.createInternalServerError(opTag)
	}

	event := e.hBuilder.AddWorkflowExecutionStartedEvent(startRequest, nil, execution.GetRunId(), execution.GetRunId())

	var parentDomainID *string
	if startRequest.ParentExecutionInfo != nil {
		parentDomainID = startRequest.ParentExecutionInfo.DomainUUID
	}
	if err := e.ReplicateWorkflowExecutionStartedEvent(
		domainEntry,
		parentDomainID,
		execution,
		request.GetRequestId(),
		event); err != nil {
		return nil, err
	}
	// TODO merge active & passive task generation
	if err := e.taskGenerator.generateWorkflowStartTasks(
		e.unixNanoToTime(event.GetTimestamp()),
		event,
	); err != nil {
		return nil, err
	}
	if err := e.taskGenerator.generateRecordWorkflowStartedTasks(
		e.unixNanoToTime(event.GetTimestamp()),
		event,
	); err != nil {
		return nil, err
	}
	return event, nil
}

func (e *mutableStateBuilder) ReplicateWorkflowExecutionStartedEvent(
	domainEntry *cache.DomainCacheEntry,
	parentDomainID *string,
	execution workflow.WorkflowExecution,
	requestID string,
	startEvent *workflow.HistoryEvent,
) error {

	event := startEvent.WorkflowExecutionStartedEventAttributes
	e.executionInfo.CreateRequestID = requestID
	e.executionInfo.DomainID = domainEntry.GetInfo().ID
	e.executionInfo.WorkflowID = execution.GetWorkflowId()
	e.executionInfo.RunID = execution.GetRunId()
	e.executionInfo.TaskList = event.TaskList.GetName()
	e.executionInfo.WorkflowTypeName = event.WorkflowType.GetName()
	e.executionInfo.WorkflowTimeout = event.GetExecutionStartToCloseTimeoutSeconds()
	e.executionInfo.DecisionTimeoutValue = event.GetTaskStartToCloseTimeoutSeconds()

	if err := e.UpdateWorkflowStateCloseStatus(
		persistence.WorkflowStateCreated,
		persistence.WorkflowCloseStatusNone,
	); err != nil {
		return err
	}
	e.executionInfo.LastProcessedEvent = common.EmptyEventID
	e.executionInfo.LastFirstEventID = startEvent.GetEventId()

	e.executionInfo.DecisionVersion = common.EmptyVersion
	e.executionInfo.DecisionScheduleID = common.EmptyEventID
	e.executionInfo.DecisionStartedID = common.EmptyEventID
	e.executionInfo.DecisionRequestID = emptyUUID
	e.executionInfo.DecisionTimeout = 0

	e.executionInfo.CronSchedule = event.GetCronSchedule()

	if parentDomainID != nil {
		e.executionInfo.ParentDomainID = *parentDomainID
	}
	if event.ParentWorkflowExecution != nil {
		e.executionInfo.ParentWorkflowID = event.ParentWorkflowExecution.GetWorkflowId()
		e.executionInfo.ParentRunID = event.ParentWorkflowExecution.GetRunId()
	}
	if event.ParentInitiatedEventId != nil {
		e.executionInfo.InitiatedID = event.GetParentInitiatedEventId()
	} else {
		e.executionInfo.InitiatedID = common.EmptyEventID
	}

	e.executionInfo.Attempt = event.GetAttempt()
	if event.GetExpirationTimestamp() != 0 {
		e.executionInfo.ExpirationTime = time.Unix(0, event.GetExpirationTimestamp())
	}
	if event.RetryPolicy != nil {
		e.executionInfo.HasRetryPolicy = true
		e.executionInfo.BackoffCoefficient = event.RetryPolicy.GetBackoffCoefficient()
		e.executionInfo.ExpirationSeconds = event.RetryPolicy.GetExpirationIntervalInSeconds()
		e.executionInfo.InitialInterval = event.RetryPolicy.GetInitialIntervalInSeconds()
		e.executionInfo.MaximumAttempts = event.RetryPolicy.GetMaximumAttempts()
		e.executionInfo.MaximumInterval = event.RetryPolicy.GetMaximumIntervalInSeconds()
		e.executionInfo.NonRetriableErrors = event.RetryPolicy.NonRetriableErrorReasons
	}

	e.executionInfo.AutoResetPoints = rolloverAutoResetPointsWithExpiringTime(
		event.GetPrevAutoResetPoints(),
		event.GetContinuedExecutionRunId(),
		startEvent.GetTimestamp(),
		domainEntry.GetRetentionDays(e.executionInfo.WorkflowID),
	)

	if event.Memo != nil {
		e.executionInfo.Memo = event.Memo.GetFields()
	}
	if event.SearchAttributes != nil {
		e.executionInfo.SearchAttributes = event.SearchAttributes.GetIndexedFields()
	}

	e.writeEventToCache(startEvent)
	return nil
}

func (e *mutableStateBuilder) AddFirstDecisionTaskScheduled(
	startEvent *workflow.HistoryEvent,
) error {
	return e.decisionTaskManager.AddFirstDecisionTaskScheduled(startEvent)
}

func (e *mutableStateBuilder) AddDecisionTaskScheduledEvent(
	bypassTaskGeneration bool,
) (*decisionInfo, error) {
	return e.decisionTaskManager.AddDecisionTaskScheduledEvent(bypassTaskGeneration)
}

// originalScheduledTimestamp is to record the first scheduled decision during decision heartbeat.
func (e *mutableStateBuilder) AddDecisionTaskScheduledEventAsHeartbeat(
	bypassTaskGeneration bool,
	originalScheduledTimestamp int64,
) (*decisionInfo, error) {
	opTag := tag.WorkflowActionDecisionTaskScheduled
	if err := e.checkMutability(opTag); err != nil {
		return nil, err
	}
<<<<<<< HEAD

	if e.HasPendingDecision() {
		e.logger.Warn(mutableStateInvalidHistoryActionMsg, opTag,
			tag.WorkflowEventID(e.GetNextEventID()),
			tag.ErrorTypeInvalidHistoryAction,
			tag.WorkflowScheduleID(e.executionInfo.DecisionScheduleID))
		return nil, e.createInternalServerError(opTag)
	}

	// Tasklist and decision timeout should already be set from workflow execution started event
	taskList := e.executionInfo.TaskList
	if e.IsStickyTaskListEnabled() {
		taskList = e.executionInfo.StickyTaskList
	} else {
		// It can be because stickyness has expired due to StickyTTL config
		// In that case we need to clear stickyness so that the LastUpdateTimestamp is not corrupted.
		// In other cases, clearing stickyness shouldn't hurt anything.
		// TODO: https://github.com/uber/cadence/issues/2357:
		//  if we can use a new field(LastDecisionUpdateTimestamp), then we could get rid of it.
		e.ClearStickyness()
	}
	startToCloseTimeoutSeconds := e.executionInfo.DecisionTimeoutValue

	// Flush any buffered events before creating the decision, otherwise it will result in invalid IDs for transient
	// decision and will cause in timeout processing to not work for transient decisions
	if e.HasBufferedEvents() {
		// if creating a decision and in the mean time events are flushed from buffered events
		// than this decision cannot be a transient decision
		e.executionInfo.DecisionAttempt = 0
		if err := e.FlushBufferedEvents(); err != nil {
			return nil, err
		}
	}

	var newDecisionEvent *workflow.HistoryEvent
	scheduleID := e.GetNextEventID() // we will generate the schedule event later for repeatedly failing decisions
	// Avoid creating new history events when decisions are continuously failing
	scheduleTime := e.timeSource.Now().UnixNano()
	if e.executionInfo.DecisionAttempt == 0 {
		newDecisionEvent = e.hBuilder.AddDecisionTaskScheduledEvent(taskList, startToCloseTimeoutSeconds,
			e.executionInfo.DecisionAttempt)
		scheduleID = newDecisionEvent.GetEventId()
		scheduleTime = newDecisionEvent.GetTimestamp()
	}

	decision, err := e.ReplicateDecisionTaskScheduledEvent(
		e.GetCurrentVersion(),
		scheduleID,
		taskList,
		startToCloseTimeoutSeconds,
		e.executionInfo.DecisionAttempt,
		scheduleTime,
		originalScheduledTimestamp,
	)
	if err != nil {
		return nil, err
	}

	// TODO merge active & passive task generation
	if !bypassTaskGeneration {
		if err := e.taskGenerator.generateDecisionScheduleTasks(
			e.unixNanoToTime(scheduleTime), // schedule time is now
			scheduleID,
		); err != nil {
			return nil, err
		}
	}

	return decision, nil
=======
	return e.decisionTaskManager.AddDecisionTaskScheduledEventAsHeartbeat(bypassTaskGeneration, originalScheduledTimestamp)
>>>>>>> a19db1e6
}

func (e *mutableStateBuilder) ReplicateTransientDecisionTaskScheduled() (*decisionInfo, error) {
	return e.decisionTaskManager.ReplicateTransientDecisionTaskScheduled()
}

func (e *mutableStateBuilder) ReplicateDecisionTaskScheduledEvent(
	version int64,
	scheduleID int64,
	taskList string,
	startToCloseTimeoutSeconds int32,
	attempt int64,
	scheduleTimestamp int64,
	originalScheduledTimestamp int64,
) (*decisionInfo, error) {
<<<<<<< HEAD

	// set workflow state to running, since decision is scheduled
	if state, _ := e.GetWorkflowStateCloseStatus(); state == persistence.WorkflowStateCreated {
		if err := e.UpdateWorkflowStateCloseStatus(
			persistence.WorkflowStateRunning,
			persistence.WorkflowCloseStatusNone,
		); err != nil {
			return nil, err
		}
	}

	decision := &decisionInfo{
		Version:                    version,
		ScheduleID:                 scheduleID,
		StartedID:                  common.EmptyEventID,
		RequestID:                  emptyUUID,
		DecisionTimeout:            startToCloseTimeoutSeconds,
		TaskList:                   taskList,
		Attempt:                    attempt,
		ScheduledTimestamp:         scheduleTimestamp,
		StartedTimestamp:           0,
		OriginalScheduledTimestamp: originalScheduledTimestamp,
	}

	e.UpdateDecision(decision)
	return decision, nil
=======
	return e.decisionTaskManager.ReplicateDecisionTaskScheduledEvent(version, scheduleID, taskList, startToCloseTimeoutSeconds, attempt, scheduleTimestamp, originalScheduledTimestamp)
>>>>>>> a19db1e6
}

func (e *mutableStateBuilder) AddDecisionTaskStartedEvent(
	scheduleEventID int64,
	requestID string,
	request *workflow.PollForDecisionTaskRequest,
) (*workflow.HistoryEvent, *decisionInfo, error) {
	opTag := tag.WorkflowActionDecisionTaskStarted
	if err := e.checkMutability(opTag); err != nil {
		return nil, nil, err
	}
	return e.decisionTaskManager.AddDecisionTaskStartedEvent(scheduleEventID, requestID, request)
}

func (e *mutableStateBuilder) ReplicateDecisionTaskStartedEvent(
	decision *decisionInfo,
	version int64,
	scheduleID int64,
	startedID int64,
	requestID string,
	timestamp int64,
) (*decisionInfo, error) {
<<<<<<< HEAD
	// Replicator calls it with a nil decision info, and it is safe to always lookup the decision in this case as it
	// does not have to deal with transient decision case.
	var ok bool
	if decision == nil {
		decision, ok = e.GetDecisionInfo(scheduleID)
		if !ok {
			return nil, errors.NewInternalFailureError(fmt.Sprintf("unable to find decision: %v", scheduleID))
		}
		// setting decision attempt to 0 for decision task replication
		// this mainly handles transient decision completion
		// for transient decision, active side will write 2 batch in a "transaction"
		// 1. decision task scheduled & decision task started
		// 2. decision task completed & other events
		// since we need to treat each individual event batch as one transaction
		// certain "magic" needs to be done, i.e. setting attempt to 0 so
		// if first batch is replicated, but not the second one, decision can be correctly timed out
		decision.Attempt = 0
	}

	// Update mutable decision state
	decision = &decisionInfo{
		Version:                    version,
		ScheduleID:                 scheduleID,
		StartedID:                  startedID,
		RequestID:                  requestID,
		DecisionTimeout:            decision.DecisionTimeout,
		Attempt:                    decision.Attempt,
		StartedTimestamp:           timestamp,
		ScheduledTimestamp:         decision.ScheduledTimestamp,
		TaskList:                   decision.TaskList,
		OriginalScheduledTimestamp: decision.OriginalScheduledTimestamp,
	}

	e.UpdateDecision(decision)
	return decision, nil
=======
	return e.decisionTaskManager.ReplicateDecisionTaskStartedEvent(decision, version, scheduleID, startedID, requestID, timestamp)
>>>>>>> a19db1e6
}

func (e *mutableStateBuilder) CreateTransientDecisionEvents(
	decision *decisionInfo,
	identity string,
) (*workflow.HistoryEvent, *workflow.HistoryEvent) {
	return e.decisionTaskManager.CreateTransientDecisionEvents(decision, identity)
}

// add BinaryCheckSum for the first decisionTaskCompletedID for auto-reset
func (e *mutableStateBuilder) addBinaryCheckSumIfNotExists(
	event *workflow.HistoryEvent,
	maxResetPoints int,
) {
	binChecksum := event.GetDecisionTaskCompletedEventAttributes().GetBinaryChecksum()
	if len(binChecksum) == 0 {
		return
	}
	exeInfo := e.executionInfo
	var currResetPoints []*workflow.ResetPointInfo
	if exeInfo.AutoResetPoints != nil && exeInfo.AutoResetPoints.Points != nil {
		currResetPoints = e.executionInfo.AutoResetPoints.Points
	} else {
		currResetPoints = make([]*workflow.ResetPointInfo, 0, 1)
	}

	for _, rp := range currResetPoints {
		if rp.GetBinaryChecksum() == binChecksum {
			// this checksum already exists
			return
		}
	}

	if len(currResetPoints) == maxResetPoints {
		// if exceeding the max limit, do rotation by taking the oldest one out
		currResetPoints = currResetPoints[1:]
	}

	resettable := true
	err := e.CheckResettable()
	if err != nil {
		resettable = false
	}
	info := &workflow.ResetPointInfo{
		BinaryChecksum:           common.StringPtr(binChecksum),
		RunId:                    common.StringPtr(exeInfo.RunID),
		FirstDecisionCompletedId: common.Int64Ptr(event.GetEventId()),
		CreatedTimeNano:          common.Int64Ptr(e.timeSource.Now().UnixNano()),
		Resettable:               common.BoolPtr(resettable),
	}
	currResetPoints = append(currResetPoints, info)
	exeInfo.AutoResetPoints = &workflow.ResetPoints{
		Points: currResetPoints,
	}
}

// TODO: we will release the restriction when reset API allow those pending
func (e *mutableStateBuilder) CheckResettable() error {
	if e.GetEventStoreVersion() != persistence.EventStoreVersionV2 {
		return &workflow.BadRequestError{
			Message: fmt.Sprintf("reset API is not supported for V1 history events, runID"),
		}
	}
	if len(e.GetPendingChildExecutionInfos()) > 0 {
		return &workflow.BadRequestError{
			Message: fmt.Sprintf("it is not allowed resetting to a point that workflow has pending child workflow."),
		}
	}
	if len(e.GetPendingRequestCancelExternalInfos()) > 0 {
		return &workflow.BadRequestError{
			Message: fmt.Sprintf("it is not allowed resetting to a point that workflow has pending request cancel."),
		}
	}
	if len(e.GetPendingSignalExternalInfos()) > 0 {
		return &workflow.BadRequestError{
			Message: fmt.Sprintf("it is not allowed resetting to a point that workflow has pending signals to send."),
		}
	}
	return nil
}

func (e *mutableStateBuilder) AddDecisionTaskCompletedEvent(
	scheduleEventID int64,
	startedEventID int64,
	request *workflow.RespondDecisionTaskCompletedRequest,
	maxResetPoints int,
) (*workflow.HistoryEvent, error) {
	opTag := tag.WorkflowActionDecisionTaskCompleted
	if err := e.checkMutability(opTag); err != nil {
		return nil, err
	}
	return e.decisionTaskManager.AddDecisionTaskCompletedEvent(scheduleEventID, startedEventID, request, maxResetPoints)
}

func (e *mutableStateBuilder) ReplicateDecisionTaskCompletedEvent(
	event *workflow.HistoryEvent,
) error {
	return e.decisionTaskManager.ReplicateDecisionTaskCompletedEvent(event)
}

func (e *mutableStateBuilder) AddDecisionTaskTimedOutEvent(
	scheduleEventID int64,
	startedEventID int64,
) (*workflow.HistoryEvent, error) {
	opTag := tag.WorkflowActionDecisionTaskTimedOut
	if err := e.checkMutability(opTag); err != nil {
		return nil, err
	}
	return e.decisionTaskManager.AddDecisionTaskTimedOutEvent(scheduleEventID, startedEventID)
}

func (e *mutableStateBuilder) ReplicateDecisionTaskTimedOutEvent(
	timeoutType workflow.TimeoutType,
) error {
	return e.decisionTaskManager.ReplicateDecisionTaskTimedOutEvent(timeoutType)
}

func (e *mutableStateBuilder) AddDecisionTaskScheduleToStartTimeoutEvent(
	scheduleEventID int64,
) (*workflow.HistoryEvent, error) {
	opTag := tag.WorkflowActionDecisionTaskTimedOut
	if err := e.checkMutability(opTag); err != nil {
		return nil, err
	}
	return e.decisionTaskManager.AddDecisionTaskScheduleToStartTimeoutEvent(scheduleEventID)
}

func (e *mutableStateBuilder) AddDecisionTaskFailedEvent(
	scheduleEventID int64,
	startedEventID int64,
	cause workflow.DecisionTaskFailedCause,
	details []byte,
	identity string,
	reason string,
	baseRunID string,
	newRunID string,
	forkEventVersion int64,
) (*workflow.HistoryEvent, error) {
	opTag := tag.WorkflowActionDecisionTaskFailed
	if err := e.checkMutability(opTag); err != nil {
		return nil, err
	}
	return e.decisionTaskManager.AddDecisionTaskFailedEvent(scheduleEventID, startedEventID, cause, details, identity, reason, baseRunID, newRunID, forkEventVersion)
}

func (e *mutableStateBuilder) ReplicateDecisionTaskFailedEvent() error {
	return e.decisionTaskManager.ReplicateDecisionTaskFailedEvent()
}

func (e *mutableStateBuilder) AddActivityTaskScheduledEvent(
	decisionCompletedEventID int64,
	attributes *workflow.ScheduleActivityTaskDecisionAttributes,
) (*workflow.HistoryEvent, *persistence.ActivityInfo, error) {

	opTag := tag.WorkflowActionActivityTaskScheduled
	if err := e.checkMutability(opTag); err != nil {
		return nil, nil, err
	}

	ai, ok := e.GetActivityByActivityID(attributes.GetActivityId())
	if ok {
		e.logger.Warn(mutableStateInvalidHistoryActionMsg, opTag,
			tag.WorkflowEventID(e.GetNextEventID()),
			tag.ErrorTypeInvalidHistoryAction)
		return nil, nil, e.createCallerError(opTag)
	}

	event := e.hBuilder.AddActivityTaskScheduledEvent(decisionCompletedEventID, attributes)

	// Write the event to cache only on active cluster for processing on activity started or retried
	e.eventsCache.putEvent(
		e.executionInfo.DomainID,
		e.executionInfo.WorkflowID,
		e.executionInfo.RunID,
		event.GetEventId(),
		event,
	)

	ai, err := e.ReplicateActivityTaskScheduledEvent(decisionCompletedEventID, event)
	// TODO merge active & passive task generation
	if err := e.taskGenerator.generateActivityTransferTasks(
		e.unixNanoToTime(event.GetTimestamp()),
		event,
	); err != nil {
		return nil, nil, err
	}
	return event, ai, err
}

func (e *mutableStateBuilder) ReplicateActivityTaskScheduledEvent(
	firstEventID int64,
	event *workflow.HistoryEvent,
) (*persistence.ActivityInfo, error) {

	attributes := event.ActivityTaskScheduledEventAttributes

	scheduleEventID := event.GetEventId()
	scheduleToCloseTimeout := attributes.GetScheduleToCloseTimeoutSeconds()

	ai := &persistence.ActivityInfo{
		Version:                  event.GetVersion(),
		ScheduleID:               scheduleEventID,
		ScheduledEventBatchID:    firstEventID,
		ScheduledTime:            time.Unix(0, event.GetTimestamp()),
		StartedID:                common.EmptyEventID,
		StartedTime:              time.Time{},
		ActivityID:               common.StringDefault(attributes.ActivityId),
		ScheduleToStartTimeout:   attributes.GetScheduleToStartTimeoutSeconds(),
		ScheduleToCloseTimeout:   scheduleToCloseTimeout,
		StartToCloseTimeout:      attributes.GetStartToCloseTimeoutSeconds(),
		HeartbeatTimeout:         attributes.GetHeartbeatTimeoutSeconds(),
		CancelRequested:          false,
		CancelRequestID:          common.EmptyEventID,
		LastHeartBeatUpdatedTime: time.Time{},
		TimerTaskStatus:          TimerTaskStatusNone,
		TaskList:                 attributes.TaskList.GetName(),
		HasRetryPolicy:           attributes.RetryPolicy != nil,
	}
	ai.ExpirationTime = ai.ScheduledTime.Add(time.Duration(scheduleToCloseTimeout) * time.Second)
	if ai.HasRetryPolicy {
		ai.InitialInterval = attributes.RetryPolicy.GetInitialIntervalInSeconds()
		ai.BackoffCoefficient = attributes.RetryPolicy.GetBackoffCoefficient()
		ai.MaximumInterval = attributes.RetryPolicy.GetMaximumIntervalInSeconds()
		ai.MaximumAttempts = attributes.RetryPolicy.GetMaximumAttempts()
		ai.NonRetriableErrors = attributes.RetryPolicy.NonRetriableErrorReasons
		if attributes.RetryPolicy.GetExpirationIntervalInSeconds() > scheduleToCloseTimeout {
			ai.ExpirationTime = ai.ScheduledTime.Add(time.Duration(attributes.RetryPolicy.GetExpirationIntervalInSeconds()) * time.Second)
		}
	}

	e.pendingActivityInfoIDs[scheduleEventID] = ai
	e.pendingActivityInfoByActivityID[ai.ActivityID] = scheduleEventID
	e.updateActivityInfos[ai] = struct{}{}

	return ai, nil
}

func (e *mutableStateBuilder) addTransientActivityStartedEvent(
	scheduleEventID int64,
) error {

	ai, ok := e.GetActivityInfo(scheduleEventID)
	if !ok || ai.StartedID != common.TransientEventID {
		return nil
	}

	// activity task was started (as transient event), we need to add it now.
	event := e.hBuilder.AddActivityTaskStartedEvent(scheduleEventID, ai.Attempt, ai.RequestID, ai.StartedIdentity)
	if !ai.StartedTime.IsZero() {
		// overwrite started event time to the one recorded in ActivityInfo
		event.Timestamp = common.Int64Ptr(ai.StartedTime.UnixNano())
	}
	return e.ReplicateActivityTaskStartedEvent(event)
}

func (e *mutableStateBuilder) AddActivityTaskStartedEvent(
	ai *persistence.ActivityInfo,
	scheduleEventID int64,
	requestID string,
	identity string,
) (*workflow.HistoryEvent, error) {

	opTag := tag.WorkflowActionActivityTaskStarted
	if err := e.checkMutability(opTag); err != nil {
		return nil, err
	}

	if !ai.HasRetryPolicy {
		event := e.hBuilder.AddActivityTaskStartedEvent(scheduleEventID, ai.Attempt, requestID, identity)
		if err := e.ReplicateActivityTaskStartedEvent(event); err != nil {
			return nil, err
		}
		return event, nil
	}

	// we might need to retry, so do not append started event just yet,
	// instead update mutable state and will record started event when activity task is closed
	ai.Version = e.GetCurrentVersion()
	ai.StartedID = common.TransientEventID
	ai.RequestID = requestID
	ai.StartedTime = e.timeSource.Now()
	ai.LastHeartBeatUpdatedTime = ai.StartedTime
	ai.StartedIdentity = identity
	if err := e.UpdateActivity(ai); err != nil {
		return nil, err
	}
	e.syncActivityTasks[ai.ScheduleID] = struct{}{}
	return nil, nil
}

func (e *mutableStateBuilder) ReplicateActivityTaskStartedEvent(
	event *workflow.HistoryEvent,
) error {

	attributes := event.ActivityTaskStartedEventAttributes
	scheduleID := attributes.GetScheduledEventId()
	ai, _ := e.GetActivityInfo(scheduleID)

	ai.Version = event.GetVersion()
	ai.StartedID = event.GetEventId()
	ai.RequestID = attributes.GetRequestId()
	ai.StartedTime = time.Unix(0, event.GetTimestamp())
	ai.LastHeartBeatUpdatedTime = ai.StartedTime
	e.updateActivityInfos[ai] = struct{}{}
	return nil
}

func (e *mutableStateBuilder) AddActivityTaskCompletedEvent(
	scheduleEventID,
	startedEventID int64,
	request *workflow.RespondActivityTaskCompletedRequest,
) (*workflow.HistoryEvent, error) {

	opTag := tag.WorkflowActionActivityTaskCompleted
	if err := e.checkMutability(opTag); err != nil {
		return nil, err
	}

	if ai, ok := e.GetActivityInfo(scheduleEventID); !ok || ai.StartedID != startedEventID {
		e.logger.Warn(mutableStateInvalidHistoryActionMsg, opTag,
			tag.WorkflowEventID(e.GetNextEventID()),
			tag.ErrorTypeInvalidHistoryAction,
			tag.Bool(ok),
			tag.WorkflowScheduleID(scheduleEventID),
			tag.WorkflowStartedID(startedEventID))
		return nil, e.createInternalServerError(opTag)
	}

	if err := e.addTransientActivityStartedEvent(scheduleEventID); err != nil {
		return nil, err
	}
	event := e.hBuilder.AddActivityTaskCompletedEvent(scheduleEventID, startedEventID, request)
	if err := e.ReplicateActivityTaskCompletedEvent(event); err != nil {
		return nil, err
	}

	return event, nil
}

func (e *mutableStateBuilder) ReplicateActivityTaskCompletedEvent(
	event *workflow.HistoryEvent,
) error {

	attributes := event.ActivityTaskCompletedEventAttributes
	scheduleID := attributes.GetScheduledEventId()

	return e.DeleteActivity(scheduleID)
}

func (e *mutableStateBuilder) AddActivityTaskFailedEvent(
	scheduleEventID int64,
	startedEventID int64,
	request *workflow.RespondActivityTaskFailedRequest,
) (*workflow.HistoryEvent, error) {

	opTag := tag.WorkflowActionActivityTaskFailed
	if err := e.checkMutability(opTag); err != nil {
		return nil, err
	}

	if ai, ok := e.GetActivityInfo(scheduleEventID); !ok || ai.StartedID != startedEventID {
		e.logger.Warn(mutableStateInvalidHistoryActionMsg, opTag,
			tag.WorkflowEventID(e.GetNextEventID()),
			tag.ErrorTypeInvalidHistoryAction,
			tag.Bool(ok),
			tag.WorkflowScheduleID(scheduleEventID),
			tag.WorkflowStartedID(startedEventID))
		return nil, e.createInternalServerError(opTag)
	}

	if err := e.addTransientActivityStartedEvent(scheduleEventID); err != nil {
		return nil, err
	}
	event := e.hBuilder.AddActivityTaskFailedEvent(scheduleEventID, startedEventID, request)
	if err := e.ReplicateActivityTaskFailedEvent(event); err != nil {
		return nil, err
	}

	return event, nil
}

func (e *mutableStateBuilder) ReplicateActivityTaskFailedEvent(
	event *workflow.HistoryEvent,
) error {

	attributes := event.ActivityTaskFailedEventAttributes
	scheduleID := attributes.GetScheduledEventId()

	return e.DeleteActivity(scheduleID)
}

func (e *mutableStateBuilder) AddActivityTaskTimedOutEvent(
	scheduleEventID int64,
	startedEventID int64,
	timeoutType workflow.TimeoutType,
	lastHeartBeatDetails []byte,
) (*workflow.HistoryEvent, error) {

	opTag := tag.WorkflowActionActivityTaskTimedOut
	if err := e.checkMutability(opTag); err != nil {
		return nil, err
	}

	if ai, ok := e.GetActivityInfo(scheduleEventID); !ok ||
		ai.StartedID != startedEventID ||
		((timeoutType == workflow.TimeoutTypeStartToClose || timeoutType == workflow.TimeoutTypeHeartbeat) && ai.StartedID == common.EmptyEventID) {
		e.logger.Warn(mutableStateInvalidHistoryActionMsg, opTag,
			tag.WorkflowEventID(e.GetNextEventID()),
			tag.ErrorTypeInvalidHistoryAction,
			tag.Bool(ok),
			tag.WorkflowScheduleID(ai.ScheduleID),
			tag.WorkflowStartedID(ai.StartedID),
			tag.WorkflowTimeoutType(int64(timeoutType)))
		return nil, e.createInternalServerError(opTag)
	}

	if err := e.addTransientActivityStartedEvent(scheduleEventID); err != nil {
		return nil, err
	}
	event := e.hBuilder.AddActivityTaskTimedOutEvent(scheduleEventID, startedEventID, timeoutType, lastHeartBeatDetails)
	if err := e.ReplicateActivityTaskTimedOutEvent(event); err != nil {
		return nil, err
	}

	return event, nil
}

func (e *mutableStateBuilder) ReplicateActivityTaskTimedOutEvent(
	event *workflow.HistoryEvent,
) error {

	attributes := event.ActivityTaskTimedOutEventAttributes
	scheduleID := attributes.GetScheduledEventId()

	return e.DeleteActivity(scheduleID)
}

func (e *mutableStateBuilder) AddActivityTaskCancelRequestedEvent(
	decisionCompletedEventID int64,
	activityID string,
	identity string,
) (*workflow.HistoryEvent, *persistence.ActivityInfo, error) {

	opTag := tag.WorkflowActionActivityTaskCancelRequested
	if err := e.checkMutability(opTag); err != nil {
		return nil, nil, err
	}

	// we need to add the cancel request event even if activity not in mutable state
	// if activity not in mutable state or already cancel requested,
	// we do not need to call the replication function
	actCancelReqEvent := e.hBuilder.AddActivityTaskCancelRequestedEvent(decisionCompletedEventID, activityID)

	ai, ok := e.GetActivityByActivityID(activityID)
	if !ok || ai.CancelRequested {
		e.logger.Warn(mutableStateInvalidHistoryActionMsg, opTag,
			tag.WorkflowEventID(e.GetNextEventID()),
			tag.ErrorTypeInvalidHistoryAction,
			tag.Bool(ok),
			tag.WorkflowActivityID(activityID))

		return nil, nil, e.createCallerError(opTag)
	}

	if err := e.ReplicateActivityTaskCancelRequestedEvent(actCancelReqEvent); err != nil {
		return nil, nil, err
	}

	return actCancelReqEvent, ai, nil
}

func (e *mutableStateBuilder) ReplicateActivityTaskCancelRequestedEvent(
	event *workflow.HistoryEvent,
) error {

	attributes := event.ActivityTaskCancelRequestedEventAttributes
	activityID := attributes.GetActivityId()
	ai, ok := e.GetActivityByActivityID(activityID)
	if !ok {
		return ErrMissingActivityInfo
	}

	ai.Version = event.GetVersion()

	// - We have the activity dispatched to worker.
	// - The activity might not be heartbeat'ing, but the activity can still call RecordActivityHeartBeat()
	//   to see cancellation while reporting progress of the activity.
	ai.CancelRequested = true

	ai.CancelRequestID = event.GetEventId()
	e.updateActivityInfos[ai] = struct{}{}
	return nil
}

func (e *mutableStateBuilder) AddRequestCancelActivityTaskFailedEvent(
	decisionCompletedEventID int64,
	activityID string,
	cause string,
) (*workflow.HistoryEvent, error) {

	opTag := tag.WorkflowActionActivityTaskCancelFailed
	if err := e.checkMutability(opTag); err != nil {
		return nil, err
	}

	return e.hBuilder.AddRequestCancelActivityTaskFailedEvent(decisionCompletedEventID, activityID, cause), nil
}

func (e *mutableStateBuilder) AddActivityTaskCanceledEvent(
	scheduleEventID int64,
	startedEventID int64,
	latestCancelRequestedEventID int64,
	details []byte,
	identity string,
) (*workflow.HistoryEvent, error) {

	opTag := tag.WorkflowActionActivityTaskCanceled
	if err := e.checkMutability(opTag); err != nil {
		return nil, err
	}

	ai, ok := e.GetActivityInfo(scheduleEventID)
	if !ok || ai.StartedID != startedEventID {
		e.logger.Warn(mutableStateInvalidHistoryActionMsg, opTag,
			tag.WorkflowEventID(e.GetNextEventID()),
			tag.ErrorTypeInvalidHistoryAction,
			tag.WorkflowScheduleID(scheduleEventID))
		return nil, e.createInternalServerError(opTag)
	}

	// Verify cancel request as well.
	if !ai.CancelRequested {
		e.logger.Warn(mutableStateInvalidHistoryActionMsg, opTag,
			tag.WorkflowEventID(e.GetNextEventID()),
			tag.ErrorTypeInvalidHistoryAction,
			tag.WorkflowScheduleID(scheduleEventID),
			tag.WorkflowActivityID(ai.ActivityID),
			tag.WorkflowStartedID(ai.StartedID))
		return nil, e.createInternalServerError(opTag)
	}

	if err := e.addTransientActivityStartedEvent(scheduleEventID); err != nil {
		return nil, err
	}
	event := e.hBuilder.AddActivityTaskCanceledEvent(scheduleEventID, startedEventID, latestCancelRequestedEventID,
		details, identity)
	if err := e.ReplicateActivityTaskCanceledEvent(event); err != nil {
		return nil, err
	}

	return event, nil
}

func (e *mutableStateBuilder) ReplicateActivityTaskCanceledEvent(
	event *workflow.HistoryEvent,
) error {

	attributes := event.ActivityTaskCanceledEventAttributes
	scheduleID := attributes.GetScheduledEventId()

	return e.DeleteActivity(scheduleID)
}

func (e *mutableStateBuilder) AddCompletedWorkflowEvent(
	decisionCompletedEventID int64,
	attributes *workflow.CompleteWorkflowExecutionDecisionAttributes,
) (*workflow.HistoryEvent, error) {

	opTag := tag.WorkflowActionWorkflowCompleted
	if err := e.checkMutability(opTag); err != nil {
		return nil, err
	}

	event := e.hBuilder.AddCompletedWorkflowEvent(decisionCompletedEventID, attributes)
	if err := e.ReplicateWorkflowExecutionCompletedEvent(decisionCompletedEventID, event); err != nil {
		return nil, err
	}
	// TODO merge active & passive task generation
	if err := e.taskGenerator.generateWorkflowCloseTasks(
		e.unixNanoToTime(event.GetTimestamp()),
	); err != nil {
		return nil, err
	}
	return event, nil
}

func (e *mutableStateBuilder) ReplicateWorkflowExecutionCompletedEvent(
	firstEventID int64,
	event *workflow.HistoryEvent,
) error {

	if err := e.UpdateWorkflowStateCloseStatus(
		persistence.WorkflowStateCompleted,
		persistence.WorkflowCloseStatusCompleted,
	); err != nil {
		return err
	}
	e.executionInfo.CompletionEventBatchID = firstEventID // Used when completion event needs to be loaded from database
	e.ClearStickyness()
	e.writeEventToCache(event)
	return nil
}

func (e *mutableStateBuilder) AddFailWorkflowEvent(
	decisionCompletedEventID int64,
	attributes *workflow.FailWorkflowExecutionDecisionAttributes,
) (*workflow.HistoryEvent, error) {

	opTag := tag.WorkflowActionWorkflowFailed
	if err := e.checkMutability(opTag); err != nil {
		return nil, err
	}

	event := e.hBuilder.AddFailWorkflowEvent(decisionCompletedEventID, attributes)
	if err := e.ReplicateWorkflowExecutionFailedEvent(decisionCompletedEventID, event); err != nil {
		return nil, err
	}
	// TODO merge active & passive task generation
	if err := e.taskGenerator.generateWorkflowCloseTasks(
		e.unixNanoToTime(event.GetTimestamp()),
	); err != nil {
		return nil, err
	}
	return event, nil
}

func (e *mutableStateBuilder) ReplicateWorkflowExecutionFailedEvent(
	firstEventID int64,
	event *workflow.HistoryEvent,
) error {

	if err := e.UpdateWorkflowStateCloseStatus(
		persistence.WorkflowStateCompleted,
		persistence.WorkflowCloseStatusFailed,
	); err != nil {
		return err
	}
	e.executionInfo.CompletionEventBatchID = firstEventID // Used when completion event needs to be loaded from database
	e.ClearStickyness()
	e.writeEventToCache(event)
	return nil
}

func (e *mutableStateBuilder) AddTimeoutWorkflowEvent() (*workflow.HistoryEvent, error) {

	opTag := tag.WorkflowActionWorkflowTimeout
	if err := e.checkMutability(opTag); err != nil {
		return nil, err
	}

	event := e.hBuilder.AddTimeoutWorkflowEvent()
	if err := e.ReplicateWorkflowExecutionTimedoutEvent(event.GetEventId(), event); err != nil {
		return nil, err
	}
	// TODO merge active & passive task generation
	if err := e.taskGenerator.generateWorkflowCloseTasks(
		e.unixNanoToTime(event.GetTimestamp()),
	); err != nil {
		return nil, err
	}
	return event, nil
}

func (e *mutableStateBuilder) ReplicateWorkflowExecutionTimedoutEvent(
	firstEventID int64,
	event *workflow.HistoryEvent,
) error {

	if err := e.UpdateWorkflowStateCloseStatus(
		persistence.WorkflowStateCompleted,
		persistence.WorkflowCloseStatusTimedOut,
	); err != nil {
		return err
	}
	e.executionInfo.CompletionEventBatchID = firstEventID // Used when completion event needs to be loaded from database
	e.ClearStickyness()
	e.writeEventToCache(event)
	return nil
}

func (e *mutableStateBuilder) AddWorkflowExecutionCancelRequestedEvent(
	cause string,
	request *h.RequestCancelWorkflowExecutionRequest,
) (*workflow.HistoryEvent, error) {

	opTag := tag.WorkflowActionWorkflowCancelRequested
	if err := e.checkMutability(opTag); err != nil {
		return nil, err
	}

	if e.executionInfo.CancelRequested {
		e.logger.Warn(mutableStateInvalidHistoryActionMsg, opTag,
			tag.WorkflowEventID(e.GetNextEventID()),
			tag.ErrorTypeInvalidHistoryAction,
			tag.WorkflowState(e.executionInfo.State),
			tag.Bool(e.executionInfo.CancelRequested),
			tag.Key(e.executionInfo.CancelRequestID),
		)
		return nil, e.createInternalServerError(opTag)
	}

	event := e.hBuilder.AddWorkflowExecutionCancelRequestedEvent(cause, request)
	if err := e.ReplicateWorkflowExecutionCancelRequestedEvent(event); err != nil {
		return nil, err
	}

	// Set the CancelRequestID on the active cluster.  This information is not part of the history event.
	e.executionInfo.CancelRequestID = request.CancelRequest.GetRequestId()
	return event, nil
}

func (e *mutableStateBuilder) ReplicateWorkflowExecutionCancelRequestedEvent(
	event *workflow.HistoryEvent,
) error {

	e.executionInfo.CancelRequested = true
	return nil
}

func (e *mutableStateBuilder) AddWorkflowExecutionCanceledEvent(
	decisionTaskCompletedEventID int64,
	attributes *workflow.CancelWorkflowExecutionDecisionAttributes,
) (*workflow.HistoryEvent, error) {

	opTag := tag.WorkflowActionWorkflowCanceled
	if err := e.checkMutability(opTag); err != nil {
		return nil, err
	}

	event := e.hBuilder.AddWorkflowExecutionCanceledEvent(decisionTaskCompletedEventID, attributes)
	if err := e.ReplicateWorkflowExecutionCanceledEvent(decisionTaskCompletedEventID, event); err != nil {
		return nil, err
	}
	// TODO merge active & passive task generation
	if err := e.taskGenerator.generateWorkflowCloseTasks(
		e.unixNanoToTime(event.GetTimestamp()),
	); err != nil {
		return nil, err
	}
	return event, nil
}

func (e *mutableStateBuilder) ReplicateWorkflowExecutionCanceledEvent(
	firstEventID int64,
	event *workflow.HistoryEvent,
) error {
	if err := e.UpdateWorkflowStateCloseStatus(
		persistence.WorkflowStateCompleted,
		persistence.WorkflowCloseStatusCanceled,
	); err != nil {
		return err
	}
	e.executionInfo.CompletionEventBatchID = firstEventID // Used when completion event needs to be loaded from database
	e.ClearStickyness()
	e.writeEventToCache(event)
	return nil
}

func (e *mutableStateBuilder) AddRequestCancelExternalWorkflowExecutionInitiatedEvent(
	decisionCompletedEventID int64,
	cancelRequestID string,
	request *workflow.RequestCancelExternalWorkflowExecutionDecisionAttributes,
) (*workflow.HistoryEvent, *persistence.RequestCancelInfo, error) {

	opTag := tag.WorkflowActionExternalWorkflowCancelInitiated
	if err := e.checkMutability(opTag); err != nil {
		return nil, nil, err
	}

	event := e.hBuilder.AddRequestCancelExternalWorkflowExecutionInitiatedEvent(decisionCompletedEventID, request)
	rci, err := e.ReplicateRequestCancelExternalWorkflowExecutionInitiatedEvent(decisionCompletedEventID, event, cancelRequestID)
	if err != nil {
		return nil, nil, err
	}
	// TODO merge active & passive task generation
	if err := e.taskGenerator.generateRequestCancelExternalTasks(
		e.unixNanoToTime(event.GetTimestamp()),
		event,
	); err != nil {
		return nil, nil, err
	}
	return event, rci, nil
}

func (e *mutableStateBuilder) ReplicateRequestCancelExternalWorkflowExecutionInitiatedEvent(
	firstEventID int64,
	event *workflow.HistoryEvent,
	cancelRequestID string,
) (*persistence.RequestCancelInfo, error) {

	// TODO: Evaluate if we need cancelRequestID also part of history event
	initiatedEventID := event.GetEventId()
	rci := &persistence.RequestCancelInfo{
		Version:               event.GetVersion(),
		InitiatedEventBatchID: firstEventID,
		InitiatedID:           initiatedEventID,
		CancelRequestID:       cancelRequestID,
	}

	e.pendingRequestCancelInfoIDs[initiatedEventID] = rci
	e.updateRequestCancelInfos[rci] = struct{}{}

	return rci, nil
}

func (e *mutableStateBuilder) AddExternalWorkflowExecutionCancelRequested(
	initiatedID int64,
	domain string,
	workflowID string,
	runID string,
) (*workflow.HistoryEvent, error) {

	opTag := tag.WorkflowActionExternalWorkflowCancelRequested
	if err := e.checkMutability(opTag); err != nil {
		return nil, err
	}

	_, ok := e.GetRequestCancelInfo(initiatedID)
	if !ok {
		e.logger.Warn(mutableStateInvalidHistoryActionMsg, opTag,
			tag.WorkflowEventID(e.GetNextEventID()),
			tag.ErrorTypeInvalidHistoryAction,
			tag.WorkflowInitiatedID(initiatedID))
		return nil, e.createInternalServerError(opTag)
	}

	event := e.hBuilder.AddExternalWorkflowExecutionCancelRequested(initiatedID, domain, workflowID, runID)
	if err := e.ReplicateExternalWorkflowExecutionCancelRequested(event); err != nil {
		return nil, err
	}
	return event, nil
}

func (e *mutableStateBuilder) ReplicateExternalWorkflowExecutionCancelRequested(
	event *workflow.HistoryEvent,
) error {

	initiatedID := event.ExternalWorkflowExecutionCancelRequestedEventAttributes.GetInitiatedEventId()
	e.DeletePendingRequestCancel(initiatedID)
	return nil
}

func (e *mutableStateBuilder) AddRequestCancelExternalWorkflowExecutionFailedEvent(
	decisionTaskCompletedEventID int64,
	initiatedID int64,
	domain string,
	workflowID string,
	runID string,
	cause workflow.CancelExternalWorkflowExecutionFailedCause,
) (*workflow.HistoryEvent, error) {

	opTag := tag.WorkflowActionExternalWorkflowCancelFailed
	if err := e.checkMutability(opTag); err != nil {
		return nil, err
	}

	_, ok := e.GetRequestCancelInfo(initiatedID)
	if !ok {
		e.logger.Warn(mutableStateInvalidHistoryActionMsg, opTag,
			tag.WorkflowEventID(e.GetNextEventID()),
			tag.ErrorTypeInvalidHistoryAction,
			tag.WorkflowInitiatedID(initiatedID))
		return nil, e.createInternalServerError(opTag)
	}

	event := e.hBuilder.AddRequestCancelExternalWorkflowExecutionFailedEvent(decisionTaskCompletedEventID, initiatedID,
		domain, workflowID, runID, cause)
	if err := e.ReplicateRequestCancelExternalWorkflowExecutionFailedEvent(event); err != nil {
		return nil, err
	}
	return event, nil
}

func (e *mutableStateBuilder) ReplicateRequestCancelExternalWorkflowExecutionFailedEvent(
	event *workflow.HistoryEvent,
) error {

	initiatedID := event.RequestCancelExternalWorkflowExecutionFailedEventAttributes.GetInitiatedEventId()
	e.DeletePendingRequestCancel(initiatedID)
	return nil
}

func (e *mutableStateBuilder) AddSignalExternalWorkflowExecutionInitiatedEvent(
	decisionCompletedEventID int64,
	signalRequestID string,
	request *workflow.SignalExternalWorkflowExecutionDecisionAttributes,
) (*workflow.HistoryEvent, *persistence.SignalInfo, error) {

	opTag := tag.WorkflowActionExternalWorkflowSignalInitiated
	if err := e.checkMutability(opTag); err != nil {
		return nil, nil, err
	}

	event := e.hBuilder.AddSignalExternalWorkflowExecutionInitiatedEvent(decisionCompletedEventID, request)
	si, err := e.ReplicateSignalExternalWorkflowExecutionInitiatedEvent(decisionCompletedEventID, event, signalRequestID)
	if err != nil {
		return nil, nil, err
	}
	// TODO merge active & passive task generation
	if err := e.taskGenerator.generateSignalExternalTasks(
		e.unixNanoToTime(event.GetTimestamp()),
		event,
	); err != nil {
		return nil, nil, err
	}
	return event, si, nil
}

func (e *mutableStateBuilder) ReplicateSignalExternalWorkflowExecutionInitiatedEvent(
	firstEventID int64,
	event *workflow.HistoryEvent,
	signalRequestID string,
) (*persistence.SignalInfo, error) {

	// TODO: Consider also writing signalRequestID to history event
	initiatedEventID := event.GetEventId()
	attributes := event.SignalExternalWorkflowExecutionInitiatedEventAttributes
	si := &persistence.SignalInfo{
		Version:               event.GetVersion(),
		InitiatedEventBatchID: firstEventID,
		InitiatedID:           initiatedEventID,
		SignalRequestID:       signalRequestID,
		SignalName:            attributes.GetSignalName(),
		Input:                 attributes.Input,
		Control:               attributes.Control,
	}

	e.pendingSignalInfoIDs[initiatedEventID] = si
	e.updateSignalInfos[si] = struct{}{}
	return si, nil
}

func (e *mutableStateBuilder) AddUpsertWorkflowSearchAttributesEvent(
	decisionCompletedEventID int64,
	request *workflow.UpsertWorkflowSearchAttributesDecisionAttributes,
) (*workflow.HistoryEvent, error) {

	opTag := tag.WorkflowActionUpsertWorkflowSearchAttributes
	if err := e.checkMutability(opTag); err != nil {
		return nil, err
	}

	event := e.hBuilder.AddUpsertWorkflowSearchAttributesEvent(decisionCompletedEventID, request)
	e.ReplicateUpsertWorkflowSearchAttributesEvent(event)
	// TODO merge active & passive task generation
	if err := e.taskGenerator.generateWorkflowSearchAttrTasks(
		e.unixNanoToTime(event.GetTimestamp()),
	); err != nil {
		return nil, err
	}
	return event, nil
}

func (e *mutableStateBuilder) ReplicateUpsertWorkflowSearchAttributesEvent(
	event *workflow.HistoryEvent,
) {

	upsertSearchAttr := event.UpsertWorkflowSearchAttributesEventAttributes.GetSearchAttributes().GetIndexedFields()
	currentSearchAttr := e.GetExecutionInfo().SearchAttributes

	e.executionInfo.SearchAttributes = mergeMapOfByteArray(currentSearchAttr, upsertSearchAttr)
}

func mergeMapOfByteArray(
	current map[string][]byte,
	upsert map[string][]byte,
) map[string][]byte {

	if current == nil {
		current = make(map[string][]byte)
	}
	for k, v := range upsert {
		current[k] = v
	}
	return current
}

func (e *mutableStateBuilder) AddExternalWorkflowExecutionSignaled(
	initiatedID int64,
	domain string,
	workflowID string,
	runID string,
	control []byte,
) (*workflow.HistoryEvent, error) {

	opTag := tag.WorkflowActionExternalWorkflowSignalRequested
	if err := e.checkMutability(opTag); err != nil {
		return nil, err
	}

	_, ok := e.GetSignalInfo(initiatedID)
	if !ok {
		e.logger.Warn(mutableStateInvalidHistoryActionMsg, opTag,
			tag.WorkflowEventID(e.GetNextEventID()),
			tag.ErrorTypeInvalidHistoryAction,
			tag.WorkflowInitiatedID(initiatedID))
		return nil, e.createInternalServerError(opTag)
	}

	event := e.hBuilder.AddExternalWorkflowExecutionSignaled(initiatedID, domain, workflowID, runID, control)
	if err := e.ReplicateExternalWorkflowExecutionSignaled(event); err != nil {
		return nil, err
	}
	return event, nil
}

func (e *mutableStateBuilder) ReplicateExternalWorkflowExecutionSignaled(
	event *workflow.HistoryEvent,
) error {

	initiatedID := event.ExternalWorkflowExecutionSignaledEventAttributes.GetInitiatedEventId()
	e.DeletePendingSignal(initiatedID)
	return nil
}

func (e *mutableStateBuilder) AddSignalExternalWorkflowExecutionFailedEvent(
	decisionTaskCompletedEventID int64,
	initiatedID int64,
	domain string,
	workflowID string,
	runID string,
	control []byte,
	cause workflow.SignalExternalWorkflowExecutionFailedCause,
) (*workflow.HistoryEvent, error) {

	opTag := tag.WorkflowActionExternalWorkflowSignalFailed
	if err := e.checkMutability(opTag); err != nil {
		return nil, err
	}

	_, ok := e.GetSignalInfo(initiatedID)
	if !ok {
		e.logger.Warn(mutableStateInvalidHistoryActionMsg, opTag,
			tag.WorkflowEventID(e.GetNextEventID()),
			tag.ErrorTypeInvalidHistoryAction,
			tag.WorkflowInitiatedID(initiatedID))
		return nil, e.createInternalServerError(opTag)
	}

	event := e.hBuilder.AddSignalExternalWorkflowExecutionFailedEvent(decisionTaskCompletedEventID, initiatedID, domain,
		workflowID, runID, control, cause)
	if err := e.ReplicateSignalExternalWorkflowExecutionFailedEvent(event); err != nil {
		return nil, err
	}
	return event, nil
}

func (e *mutableStateBuilder) ReplicateSignalExternalWorkflowExecutionFailedEvent(
	event *workflow.HistoryEvent,
) error {

	initiatedID := event.SignalExternalWorkflowExecutionFailedEventAttributes.GetInitiatedEventId()
	e.DeletePendingSignal(initiatedID)
	return nil
}

func (e *mutableStateBuilder) AddTimerStartedEvent(
	decisionCompletedEventID int64,
	request *workflow.StartTimerDecisionAttributes,
) (*workflow.HistoryEvent, *persistence.TimerInfo, error) {

	opTag := tag.WorkflowActionTimerStarted
	if err := e.checkMutability(opTag); err != nil {
		return nil, nil, err
	}

	timerID := request.GetTimerId()
	ti, ok := e.GetUserTimer(timerID)
	if ok {
		e.logger.Warn(mutableStateInvalidHistoryActionMsg, opTag,
			tag.WorkflowEventID(e.GetNextEventID()),
			tag.ErrorTypeInvalidHistoryAction,
			tag.WorkflowTimerID(timerID))
		return nil, nil, e.createCallerError(opTag)
	}

	event := e.hBuilder.AddTimerStartedEvent(decisionCompletedEventID, request)
	ti, err := e.ReplicateTimerStartedEvent(event)
	if err != nil {
		return nil, nil, err
	}
	return event, ti, err
}

func (e *mutableStateBuilder) ReplicateTimerStartedEvent(
	event *workflow.HistoryEvent,
) (*persistence.TimerInfo, error) {

	attributes := event.TimerStartedEventAttributes
	timerID := attributes.GetTimerId()

	startToFireTimeout := attributes.GetStartToFireTimeoutSeconds()
	fireTimeout := time.Duration(startToFireTimeout) * time.Second
	// TODO: Time skew need to be taken in to account.
	expiryTime := time.Unix(0, event.GetTimestamp()).Add(fireTimeout) // should use the event time, not now
	ti := &persistence.TimerInfo{
		Version:    event.GetVersion(),
		TimerID:    timerID,
		ExpiryTime: expiryTime,
		StartedID:  event.GetEventId(),
		TaskID:     TimerTaskStatusNone,
	}

	e.pendingTimerInfoIDs[timerID] = ti
	e.updateTimerInfos[ti] = struct{}{}

	return ti, nil
}

func (e *mutableStateBuilder) AddTimerFiredEvent(
	startedEventID int64,
	timerID string,
) (*workflow.HistoryEvent, error) {

	opTag := tag.WorkflowActionTimerFired
	if err := e.checkMutability(opTag); err != nil {
		return nil, err
	}

	_, ok := e.GetUserTimer(timerID)
	if !ok {
		e.logger.Warn(mutableStateInvalidHistoryActionMsg, opTag,
			tag.WorkflowEventID(e.GetNextEventID()),
			tag.ErrorTypeInvalidHistoryAction,
			tag.WorkflowStartedID(startedEventID),
			tag.WorkflowTimerID(timerID))
		return nil, e.createInternalServerError(opTag)
	}

	// Timer is running.
	event := e.hBuilder.AddTimerFiredEvent(startedEventID, timerID)
	if err := e.ReplicateTimerFiredEvent(event); err != nil {
		return nil, err
	}
	return event, nil
}

func (e *mutableStateBuilder) ReplicateTimerFiredEvent(
	event *workflow.HistoryEvent,
) error {

	attributes := event.TimerFiredEventAttributes
	timerID := attributes.GetTimerId()

	e.DeleteUserTimer(timerID)
	return nil
}

func (e *mutableStateBuilder) AddTimerCanceledEvent(
	decisionCompletedEventID int64,
	attributes *workflow.CancelTimerDecisionAttributes,
	identity string,
) (*workflow.HistoryEvent, error) {

	opTag := tag.WorkflowActionTimerCanceled
	if err := e.checkMutability(opTag); err != nil {
		return nil, err
	}

	var timerStartedID int64
	timerID := attributes.GetTimerId()
	ti, ok := e.GetUserTimer(timerID)
	if !ok {
		// if timer is not running then check if it has fired in the mutable state.
		// If so clear the timer from the mutable state. We need to check both the
		// bufferedEvents and the history builder
		timerFiredEvent := e.checkAndClearTimerFiredEvent(timerID)
		if timerFiredEvent == nil {
			e.logger.Warn(mutableStateInvalidHistoryActionMsg, opTag,
				tag.WorkflowEventID(e.GetNextEventID()),
				tag.ErrorTypeInvalidHistoryAction,
				tag.WorkflowTimerID(timerID))
			return nil, e.createCallerError(opTag)
		}
		timerStartedID = timerFiredEvent.TimerFiredEventAttributes.GetStartedEventId()
	} else {
		timerStartedID = ti.StartedID
	}

	// Timer is running.
	event := e.hBuilder.AddTimerCanceledEvent(timerStartedID, decisionCompletedEventID, timerID, identity)
	if ok {
		if err := e.ReplicateTimerCanceledEvent(event); err != nil {
			return nil, err
		}
	}
	return event, nil
}

func (e *mutableStateBuilder) ReplicateTimerCanceledEvent(
	event *workflow.HistoryEvent,
) error {

	attributes := event.TimerCanceledEventAttributes
	timerID := attributes.GetTimerId()

	e.DeleteUserTimer(timerID)
	return nil
}

func (e *mutableStateBuilder) AddCancelTimerFailedEvent(
	decisionCompletedEventID int64,
	attributes *workflow.CancelTimerDecisionAttributes,
	identity string,
) (*workflow.HistoryEvent, error) {

	opTag := tag.WorkflowActionTimerCancelFailed
	if err := e.checkMutability(opTag); err != nil {
		return nil, err
	}

	// No Operation: We couldn't cancel it probably TIMER_ID_UNKNOWN
	timerID := attributes.GetTimerId()
	return e.hBuilder.AddCancelTimerFailedEvent(timerID, decisionCompletedEventID,
		timerCancellationMsgTimerIDUnknown, identity), nil
}

func (e *mutableStateBuilder) AddRecordMarkerEvent(
	decisionCompletedEventID int64,
	attributes *workflow.RecordMarkerDecisionAttributes,
) (*workflow.HistoryEvent, error) {

	opTag := tag.WorkflowActionWorkflowRecordMarker
	if err := e.checkMutability(opTag); err != nil {
		return nil, err
	}

	return e.hBuilder.AddMarkerRecordedEvent(decisionCompletedEventID, attributes), nil
}

func (e *mutableStateBuilder) AddWorkflowExecutionTerminatedEvent(
	reason string,
	details []byte,
	identity string,
) (*workflow.HistoryEvent, error) {

	opTag := tag.WorkflowActionWorkflowTerminated
	if err := e.checkMutability(opTag); err != nil {
		return nil, err
	}

	event := e.hBuilder.AddWorkflowExecutionTerminatedEvent(reason, details, identity)
	if err := e.ReplicateWorkflowExecutionTerminatedEvent(event.GetEventId(), event); err != nil {
		return nil, err
	}
	// TODO merge active & passive task generation
	if err := e.taskGenerator.generateWorkflowCloseTasks(
		e.unixNanoToTime(event.GetTimestamp()),
	); err != nil {
		return nil, err
	}
	return event, nil
}

func (e *mutableStateBuilder) ReplicateWorkflowExecutionTerminatedEvent(
	firstEventID int64,
	event *workflow.HistoryEvent,
) error {

	if err := e.UpdateWorkflowStateCloseStatus(
		persistence.WorkflowStateCompleted,
		persistence.WorkflowCloseStatusTerminated,
	); err != nil {
		return err
	}
	e.executionInfo.CompletionEventBatchID = firstEventID // Used when completion event needs to be loaded from database
	e.ClearStickyness()
	e.writeEventToCache(event)
	return nil
}

func (e *mutableStateBuilder) AddWorkflowExecutionSignaled(
	signalName string,
	input []byte,
	identity string,
) (*workflow.HistoryEvent, error) {

	opTag := tag.WorkflowActionWorkflowSignaled
	if err := e.checkMutability(opTag); err != nil {
		return nil, err
	}

	event := e.hBuilder.AddWorkflowExecutionSignaledEvent(signalName, input, identity)
	if err := e.ReplicateWorkflowExecutionSignaled(event); err != nil {
		return nil, err
	}
	return event, nil
}

func (e *mutableStateBuilder) ReplicateWorkflowExecutionSignaled(
	event *workflow.HistoryEvent,
) error {

	// Increment signal count in mutable state for this workflow execution
	e.executionInfo.SignalCount++
	return nil
}

func (e *mutableStateBuilder) AddContinueAsNewEvent(
	firstEventID int64,
	decisionCompletedEventID int64,
	domainEntry *cache.DomainCacheEntry,
	parentDomainName string,
	attributes *workflow.ContinueAsNewWorkflowExecutionDecisionAttributes,
	eventStoreVersion int32,
) (*workflow.HistoryEvent, mutableState, error) {

	opTag := tag.WorkflowActionWorkflowContinueAsNew
	if err := e.checkMutability(opTag); err != nil {
		return nil, nil, err
	}

	var err error
	newRunID := uuid.New()
	newExecution := workflow.WorkflowExecution{
		WorkflowId: common.StringPtr(e.executionInfo.WorkflowID),
		RunId:      common.StringPtr(newRunID),
	}

	// Extract ParentExecutionInfo from current run so it can be passed down to the next
	var parentInfo *h.ParentExecutionInfo
	if e.HasParentExecution() {
		parentInfo = &h.ParentExecutionInfo{
			DomainUUID: common.StringPtr(e.executionInfo.ParentDomainID),
			Domain:     common.StringPtr(parentDomainName),
			Execution: &workflow.WorkflowExecution{
				WorkflowId: common.StringPtr(e.executionInfo.ParentWorkflowID),
				RunId:      common.StringPtr(e.executionInfo.ParentRunID),
			},
			InitiatedId: common.Int64Ptr(e.executionInfo.InitiatedID),
		}
	}

	continueAsNewEvent := e.hBuilder.AddContinuedAsNewEvent(decisionCompletedEventID, newRunID, attributes)
	currentStartEvent, err := e.GetStartEvent()
	if err != nil {
		return nil, nil, err
	}
	firstRunID := currentStartEvent.GetWorkflowExecutionStartedEventAttributes().GetFirstExecutionRunId()

	domainName := domainEntry.GetInfo().Name
	var newStateBuilder *mutableStateBuilder
	if e.config.EnableEventsV2(domainName) && e.config.EnableNDC(domainName) {
		newStateBuilder = newMutableStateBuilderWithVersionHistories(
			e.shard,
			e.shard.GetEventsCache(),
			e.logger,
			domainEntry.GetFailoverVersion(),
			domainEntry.GetReplicationPolicy(),
			domainEntry.GetInfo().Name,
		)
	} else {
		if domainEntry.IsGlobalDomain() {
			// all workflows within a global domain should have replication state,
			// no matter whether it will be replicated to multiple
			// target clusters or not, for 2DC case
			newStateBuilder = newMutableStateBuilderWithReplicationState(
				e.shard,
				e.eventsCache,
				e.logger,
				e.GetCurrentVersion(),
				e.replicationPolicy,
				e.domainName,
			)
		} else {
			newStateBuilder = newMutableStateBuilder(e.shard, e.eventsCache, e.logger, e.domainName)
		}
	}

	domainID := domainEntry.GetInfo().ID
	if _, err = newStateBuilder.addWorkflowExecutionStartedEventForContinueAsNew(
		domainEntry,
		parentInfo,
		newExecution,
		e,
		attributes,
		firstRunID,
		eventStoreVersion,
	); err != nil {
		return nil, nil, &workflow.InternalServiceError{Message: "Failed to add workflow execution started event."}
	}

	if err = e.ReplicateWorkflowExecutionContinuedAsNewEvent(
		firstEventID,
		domainID,
		continueAsNewEvent,
	); err != nil {
		return nil, nil, err
	}
	// TODO merge active & passive task generation
	if err := e.taskGenerator.generateWorkflowCloseTasks(
		e.unixNanoToTime(continueAsNewEvent.GetTimestamp()),
	); err != nil {
		return nil, nil, err
	}

	return continueAsNewEvent, newStateBuilder, nil
}

func rolloverAutoResetPointsWithExpiringTime(
	resetPoints *workflow.ResetPoints,
	prevRunID string,
	nowNano int64,
	domainRetentionDays int32,
) *workflow.ResetPoints {

	if resetPoints == nil || resetPoints.Points == nil {
		return resetPoints
	}
	newPoints := make([]*workflow.ResetPointInfo, 0, len(resetPoints.Points))
	expiringTimeNano := nowNano + int64(time.Duration(domainRetentionDays)*time.Hour*24)
	for _, rp := range resetPoints.Points {
		if rp.GetRunId() == prevRunID {
			rp.ExpiringTimeNano = common.Int64Ptr(expiringTimeNano)
		}
		newPoints = append(newPoints, rp)
	}
	return &workflow.ResetPoints{
		Points: newPoints,
	}
}

func (e *mutableStateBuilder) ReplicateWorkflowExecutionContinuedAsNewEvent(
	firstEventID int64,
	domainID string,
	continueAsNewEvent *workflow.HistoryEvent,
) error {

	if err := e.UpdateWorkflowStateCloseStatus(
		persistence.WorkflowStateCompleted,
		persistence.WorkflowCloseStatusContinuedAsNew,
	); err != nil {
		return err
	}
	e.executionInfo.CompletionEventBatchID = firstEventID // Used when completion event needs to be loaded from database
	e.ClearStickyness()
	e.writeEventToCache(continueAsNewEvent)

	return nil
}

func (e *mutableStateBuilder) AddStartChildWorkflowExecutionInitiatedEvent(
	decisionCompletedEventID int64,
	createRequestID string,
	attributes *workflow.StartChildWorkflowExecutionDecisionAttributes,
) (*workflow.HistoryEvent, *persistence.ChildExecutionInfo, error) {

	opTag := tag.WorkflowActionChildWorkflowInitiated
	if err := e.checkMutability(opTag); err != nil {
		return nil, nil, err
	}

	event := e.hBuilder.AddStartChildWorkflowExecutionInitiatedEvent(decisionCompletedEventID, attributes)
	// Write the event to cache only on active cluster
	e.eventsCache.putEvent(e.executionInfo.DomainID, e.executionInfo.WorkflowID, e.executionInfo.RunID,
		event.GetEventId(), event)

	ci, err := e.ReplicateStartChildWorkflowExecutionInitiatedEvent(decisionCompletedEventID, event, createRequestID)
	if err != nil {
		return nil, nil, err
	}
	// TODO merge active & passive task generation
	if err := e.taskGenerator.generateChildWorkflowTasks(
		e.unixNanoToTime(event.GetTimestamp()),
		event,
	); err != nil {
		return nil, nil, err
	}
	return event, ci, nil
}

func (e *mutableStateBuilder) ReplicateStartChildWorkflowExecutionInitiatedEvent(
	firstEventID int64,
	event *workflow.HistoryEvent,
	createRequestID string,
) (*persistence.ChildExecutionInfo, error) {

	initiatedEventID := event.GetEventId()
	attributes := event.StartChildWorkflowExecutionInitiatedEventAttributes
	ci := &persistence.ChildExecutionInfo{
		Version:               event.GetVersion(),
		InitiatedID:           initiatedEventID,
		InitiatedEventBatchID: firstEventID,
		StartedID:             common.EmptyEventID,
		StartedWorkflowID:     attributes.GetWorkflowId(),
		CreateRequestID:       createRequestID,
		DomainName:            attributes.GetDomain(),
		WorkflowTypeName:      attributes.GetWorkflowType().GetName(),
		ParentClosePolicy:     attributes.GetParentClosePolicy(),
	}

	e.pendingChildExecutionInfoIDs[initiatedEventID] = ci
	e.updateChildExecutionInfos[ci] = struct{}{}

	return ci, nil
}

func (e *mutableStateBuilder) AddChildWorkflowExecutionStartedEvent(
	domain *string,
	execution *workflow.WorkflowExecution,
	workflowType *workflow.WorkflowType,
	initiatedID int64,
	header *workflow.Header,
) (*workflow.HistoryEvent, error) {

	opTag := tag.WorkflowActionChildWorkflowStarted
	if err := e.checkMutability(opTag); err != nil {
		return nil, err
	}

	ci, ok := e.GetChildExecutionInfo(initiatedID)
	if !ok || ci.StartedID != common.EmptyEventID {
		e.logger.Warn(mutableStateInvalidHistoryActionMsg, opTag,
			tag.WorkflowEventID(e.GetNextEventID()),
			tag.ErrorTypeInvalidHistoryAction,
			tag.Bool(ok),
			tag.WorkflowInitiatedID(initiatedID))
		return nil, e.createInternalServerError(opTag)
	}

	event := e.hBuilder.AddChildWorkflowExecutionStartedEvent(domain, execution, workflowType, initiatedID, header)
	if err := e.ReplicateChildWorkflowExecutionStartedEvent(event); err != nil {
		return nil, err
	}
	return event, nil
}

func (e *mutableStateBuilder) ReplicateChildWorkflowExecutionStartedEvent(
	event *workflow.HistoryEvent,
) error {

	attributes := event.ChildWorkflowExecutionStartedEventAttributes
	initiatedID := attributes.GetInitiatedEventId()

	ci, _ := e.GetChildExecutionInfo(initiatedID)
	ci.StartedID = event.GetEventId()
	ci.StartedRunID = attributes.GetWorkflowExecution().GetRunId()
	e.updateChildExecutionInfos[ci] = struct{}{}

	return nil
}

func (e *mutableStateBuilder) AddStartChildWorkflowExecutionFailedEvent(
	initiatedID int64,
	cause workflow.ChildWorkflowExecutionFailedCause,
	initiatedEventAttributes *workflow.StartChildWorkflowExecutionInitiatedEventAttributes,
) (*workflow.HistoryEvent, error) {

	opTag := tag.WorkflowActionChildWorkflowInitiationFailed
	if err := e.checkMutability(opTag); err != nil {
		return nil, err
	}

	ci, ok := e.GetChildExecutionInfo(initiatedID)
	if !ok || ci.StartedID != common.EmptyEventID {
		e.logger.Warn(mutableStateInvalidHistoryActionMsg, opTag,
			tag.WorkflowEventID(e.GetNextEventID()),
			tag.ErrorTypeInvalidHistoryAction,
			tag.Bool(ok),
			tag.WorkflowInitiatedID(initiatedID))
		return nil, e.createInternalServerError(opTag)
	}

	event := e.hBuilder.AddStartChildWorkflowExecutionFailedEvent(initiatedID, cause, initiatedEventAttributes)
	if err := e.ReplicateStartChildWorkflowExecutionFailedEvent(event); err != nil {
		return nil, err
	}
	return event, nil
}

func (e *mutableStateBuilder) ReplicateStartChildWorkflowExecutionFailedEvent(
	event *workflow.HistoryEvent,
) error {

	attributes := event.StartChildWorkflowExecutionFailedEventAttributes
	initiatedID := attributes.GetInitiatedEventId()

	e.DeletePendingChildExecution(initiatedID)
	return nil
}

func (e *mutableStateBuilder) AddChildWorkflowExecutionCompletedEvent(
	initiatedID int64,
	childExecution *workflow.WorkflowExecution,
	attributes *workflow.WorkflowExecutionCompletedEventAttributes,
) (*workflow.HistoryEvent, error) {

	opTag := tag.WorkflowActionChildWorkflowCompleted
	if err := e.checkMutability(opTag); err != nil {
		return nil, err
	}

	ci, ok := e.GetChildExecutionInfo(initiatedID)
	if !ok || ci.StartedID == common.EmptyEventID {
		e.logger.Warn(mutableStateInvalidHistoryActionMsg, opTag,
			tag.WorkflowEventID(e.GetNextEventID()),
			tag.ErrorTypeInvalidHistoryAction,
			tag.Bool(ok),
			tag.WorkflowInitiatedID(initiatedID))
		return nil, e.createInternalServerError(opTag)
	}

	var domain *string
	if len(ci.DomainName) > 0 {
		domain = &ci.DomainName
	}
	workflowType := &workflow.WorkflowType{
		Name: common.StringPtr(ci.WorkflowTypeName),
	}

	event := e.hBuilder.AddChildWorkflowExecutionCompletedEvent(domain, childExecution, workflowType, ci.InitiatedID,
		ci.StartedID, attributes)
	if err := e.ReplicateChildWorkflowExecutionCompletedEvent(event); err != nil {
		return nil, err
	}
	return event, nil
}

func (e *mutableStateBuilder) ReplicateChildWorkflowExecutionCompletedEvent(
	event *workflow.HistoryEvent,
) error {

	attributes := event.ChildWorkflowExecutionCompletedEventAttributes
	initiatedID := attributes.GetInitiatedEventId()

	e.DeletePendingChildExecution(initiatedID)
	return nil
}

func (e *mutableStateBuilder) AddChildWorkflowExecutionFailedEvent(
	initiatedID int64,
	childExecution *workflow.WorkflowExecution,
	attributes *workflow.WorkflowExecutionFailedEventAttributes,
) (*workflow.HistoryEvent, error) {

	opTag := tag.WorkflowActionChildWorkflowFailed
	if err := e.checkMutability(opTag); err != nil {
		return nil, err
	}

	ci, ok := e.GetChildExecutionInfo(initiatedID)
	if !ok || ci.StartedID == common.EmptyEventID {
		e.logger.Warn(mutableStateInvalidHistoryActionMsg,
			tag.WorkflowEventID(e.GetNextEventID()),
			tag.ErrorTypeInvalidHistoryAction,
			tag.Bool(!ok),
			tag.WorkflowInitiatedID(initiatedID))
		return nil, e.createInternalServerError(opTag)
	}

	var domain *string
	if len(ci.DomainName) > 0 {
		domain = &ci.DomainName
	}
	workflowType := &workflow.WorkflowType{
		Name: common.StringPtr(ci.WorkflowTypeName),
	}

	event := e.hBuilder.AddChildWorkflowExecutionFailedEvent(domain, childExecution, workflowType, ci.InitiatedID,
		ci.StartedID, attributes)
	if err := e.ReplicateChildWorkflowExecutionFailedEvent(event); err != nil {
		return nil, err
	}
	return event, nil
}

func (e *mutableStateBuilder) ReplicateChildWorkflowExecutionFailedEvent(
	event *workflow.HistoryEvent,
) error {

	attributes := event.ChildWorkflowExecutionFailedEventAttributes
	initiatedID := attributes.GetInitiatedEventId()

	e.DeletePendingChildExecution(initiatedID)
	return nil
}

func (e *mutableStateBuilder) AddChildWorkflowExecutionCanceledEvent(
	initiatedID int64,
	childExecution *workflow.WorkflowExecution,
	attributes *workflow.WorkflowExecutionCanceledEventAttributes,
) (*workflow.HistoryEvent, error) {

	opTag := tag.WorkflowActionChildWorkflowCanceled
	if err := e.checkMutability(opTag); err != nil {
		return nil, err
	}

	ci, ok := e.GetChildExecutionInfo(initiatedID)
	if !ok || ci.StartedID == common.EmptyEventID {
		e.logger.Warn(mutableStateInvalidHistoryActionMsg, opTag,
			tag.WorkflowEventID(e.GetNextEventID()),
			tag.ErrorTypeInvalidHistoryAction,
			tag.Bool(ok),
			tag.WorkflowInitiatedID(initiatedID))
		return nil, e.createInternalServerError(opTag)
	}

	var domain *string
	if len(ci.DomainName) > 0 {
		domain = &ci.DomainName
	}
	workflowType := &workflow.WorkflowType{
		Name: common.StringPtr(ci.WorkflowTypeName),
	}

	event := e.hBuilder.AddChildWorkflowExecutionCanceledEvent(domain, childExecution, workflowType, ci.InitiatedID,
		ci.StartedID, attributes)
	if err := e.ReplicateChildWorkflowExecutionCanceledEvent(event); err != nil {
		return nil, err
	}
	return event, nil
}

func (e *mutableStateBuilder) ReplicateChildWorkflowExecutionCanceledEvent(
	event *workflow.HistoryEvent,
) error {

	attributes := event.ChildWorkflowExecutionCanceledEventAttributes
	initiatedID := attributes.GetInitiatedEventId()

	e.DeletePendingChildExecution(initiatedID)
	return nil
}

func (e *mutableStateBuilder) AddChildWorkflowExecutionTerminatedEvent(
	initiatedID int64,
	childExecution *workflow.WorkflowExecution,
	attributes *workflow.WorkflowExecutionTerminatedEventAttributes,
) (*workflow.HistoryEvent, error) {

	opTag := tag.WorkflowActionChildWorkflowTerminated
	if err := e.checkMutability(opTag); err != nil {
		return nil, err
	}

	ci, ok := e.GetChildExecutionInfo(initiatedID)
	if !ok || ci.StartedID == common.EmptyEventID {
		e.logger.Warn(mutableStateInvalidHistoryActionMsg, opTag,
			tag.WorkflowEventID(e.GetNextEventID()),
			tag.ErrorTypeInvalidHistoryAction,
			tag.Bool(ok),
			tag.WorkflowInitiatedID(initiatedID))
		return nil, e.createInternalServerError(opTag)
	}

	var domain *string
	if len(ci.DomainName) > 0 {
		domain = &ci.DomainName
	}
	workflowType := &workflow.WorkflowType{
		Name: common.StringPtr(ci.WorkflowTypeName),
	}

	event := e.hBuilder.AddChildWorkflowExecutionTerminatedEvent(domain, childExecution, workflowType, ci.InitiatedID,
		ci.StartedID, attributes)
	if err := e.ReplicateChildWorkflowExecutionTerminatedEvent(event); err != nil {
		return nil, err
	}
	return event, nil
}

func (e *mutableStateBuilder) ReplicateChildWorkflowExecutionTerminatedEvent(
	event *workflow.HistoryEvent,
) error {

	attributes := event.ChildWorkflowExecutionTerminatedEventAttributes
	initiatedID := attributes.GetInitiatedEventId()

	e.DeletePendingChildExecution(initiatedID)
	return nil
}

func (e *mutableStateBuilder) AddChildWorkflowExecutionTimedOutEvent(
	initiatedID int64,
	childExecution *workflow.WorkflowExecution,
	attributes *workflow.WorkflowExecutionTimedOutEventAttributes,
) (*workflow.HistoryEvent, error) {

	opTag := tag.WorkflowActionChildWorkflowTimedOut
	if err := e.checkMutability(opTag); err != nil {
		return nil, err
	}

	ci, ok := e.GetChildExecutionInfo(initiatedID)
	if !ok || ci.StartedID == common.EmptyEventID {
		e.logger.Warn(mutableStateInvalidHistoryActionMsg, opTag,
			tag.WorkflowEventID(e.GetNextEventID()),
			tag.ErrorTypeInvalidHistoryAction,
			tag.Bool(ok),
			tag.WorkflowInitiatedID(initiatedID))
		return nil, e.createInternalServerError(opTag)
	}

	var domain *string
	if len(ci.DomainName) > 0 {
		domain = &ci.DomainName
	}
	workflowType := &workflow.WorkflowType{
		Name: common.StringPtr(ci.WorkflowTypeName),
	}

	event := e.hBuilder.AddChildWorkflowExecutionTimedOutEvent(domain, childExecution, workflowType, ci.InitiatedID,
		ci.StartedID, attributes)
	if err := e.ReplicateChildWorkflowExecutionTimedOutEvent(event); err != nil {
		return nil, err
	}
	return event, nil
}

func (e *mutableStateBuilder) ReplicateChildWorkflowExecutionTimedOutEvent(
	event *workflow.HistoryEvent,
) error {
	attributes := event.ChildWorkflowExecutionTimedOutEventAttributes
	initiatedID := attributes.GetInitiatedEventId()

	e.DeletePendingChildExecution(initiatedID)
	return nil
}

func (e *mutableStateBuilder) RetryActivity(
	ai *persistence.ActivityInfo,
	failureReason string,
	failureDetails []byte,
) (bool, error) {

	opTag := tag.WorkflowActionActivityTaskRetry
	if err := e.checkMutability(opTag); err != nil {
		return false, err
	}

	if !ai.HasRetryPolicy || ai.CancelRequested {
		return false, nil
	}

	now := e.timeSource.Now()

	backoffInterval := getBackoffInterval(
		now,
		ai.ExpirationTime,
		ai.Attempt,
		ai.MaximumAttempts,
		ai.InitialInterval,
		ai.MaximumInterval,
		ai.BackoffCoefficient,
		failureReason,
		ai.NonRetriableErrors,
	)
	if backoffInterval == backoff.NoBackoff {
		return false, nil
	}

	// a retry is needed, update activity info for next retry
	ai.Version = e.GetCurrentVersion()
	ai.Attempt++
	ai.ScheduledTime = now.Add(backoffInterval) // update to next schedule time
	ai.StartedID = common.EmptyEventID
	ai.RequestID = ""
	ai.StartedTime = time.Time{}
	ai.TimerTaskStatus = TimerTaskStatusNone
	ai.LastFailureReason = failureReason
	ai.LastWorkerIdentity = ai.StartedIdentity
	ai.LastFailureDetails = failureDetails

	if err := e.taskGenerator.generateActivityRetryTasks(
		ai.ScheduleID,
	); err != nil {
		return false, err
	}

	e.updateActivityInfos[ai] = struct{}{}
	e.syncActivityTasks[ai.ScheduleID] = struct{}{}
	return true, nil
}

// TODO mutable state should generate corresponding transfer / timer tasks according to
//  updates accumulated, while currently all transfer / timer tasks are managed manually

// TODO convert AddTransferTasks to prepareTransferTasks
func (e *mutableStateBuilder) AddTransferTasks(
	transferTasks ...persistence.Task,
) {

	e.insertTransferTasks = append(e.insertTransferTasks, transferTasks...)
}

// TODO convert AddTransferTasks to prepareTimerTasks
func (e *mutableStateBuilder) AddTimerTasks(
	timerTasks ...persistence.Task,
) {

	e.insertTimerTasks = append(e.insertTimerTasks, timerTasks...)
}

func (e *mutableStateBuilder) SetUpdateCondition(
	nextEventIDInDB int64,
) {

	e.nextEventIDInDB = nextEventIDInDB
}

func (e *mutableStateBuilder) GetUpdateCondition() int64 {
	return e.nextEventIDInDB
}

func (e *mutableStateBuilder) GetWorkflowStateCloseStatus() (int, int) {

	executionInfo := e.executionInfo
	return executionInfo.State, executionInfo.CloseStatus
}

func (e *mutableStateBuilder) UpdateWorkflowStateCloseStatus(
	state int,
	closeStatus int,
) error {

	return e.executionInfo.UpdateWorkflowStateCloseStatus(state, closeStatus)
}

func (e *mutableStateBuilder) CloseTransactionAsMutation(
	now time.Time,
	transactionPolicy transactionPolicy,
) (*persistence.WorkflowMutation, []*persistence.WorkflowEvents, error) {

	if err := e.prepareTransaction(
		now,
		transactionPolicy,
	); err != nil {
		return nil, nil, err
	}

	workflowEventsSeq, err := e.prepareEventsAndReplicationTasks(transactionPolicy)
	if err != nil {
		return nil, nil, err
	}

	if len(workflowEventsSeq) > 0 {
		lastEvents := workflowEventsSeq[len(workflowEventsSeq)-1].Events
		lastEvent := lastEvents[len(lastEvents)-1]
		if err := e.updateWithLastWriteEvent(
			lastEvent,
			transactionPolicy,
		); err != nil {
			return nil, nil, err
		}
	}

	setTaskInfo(e.GetCurrentVersion(), now, e.insertTransferTasks, e.insertTimerTasks)

	// update last update time
	e.executionInfo.LastUpdatedTimestamp = now

	workflowMutation := &persistence.WorkflowMutation{
		ExecutionInfo:    e.executionInfo,
		ReplicationState: e.replicationState,
		VersionHistories: e.versionHistories,

		UpsertActivityInfos:       convertUpdateActivityInfos(e.updateActivityInfos),
		DeleteActivityInfos:       convertDeleteActivityInfos(e.deleteActivityInfos),
		UpsertTimerInfos:          convertUpdateTimerInfos(e.updateTimerInfos),
		DeleteTimerInfos:          convertDeleteTimerInfos(e.deleteTimerInfos),
		UpsertChildExecutionInfos: convertUpdateChildExecutionInfos(e.updateChildExecutionInfos),
		DeleteChildExecutionInfo:  e.deleteChildExecutionInfo,
		UpsertRequestCancelInfos:  convertUpdateRequestCancelInfos(e.updateRequestCancelInfos),
		DeleteRequestCancelInfo:   e.deleteRequestCancelInfo,
		UpsertSignalInfos:         convertUpdateSignalInfos(e.updateSignalInfos),
		DeleteSignalInfo:          e.deleteSignalInfo,
		UpsertSignalRequestedIDs:  convertSignalRequestedIDs(e.updateSignalRequestedIDs),
		DeleteSignalRequestedID:   e.deleteSignalRequestedID,
		NewBufferedEvents:         e.updateBufferedEvents,
		ClearBufferedEvents:       e.clearBufferedEvents,

		TransferTasks:    e.insertTransferTasks,
		ReplicationTasks: e.insertReplicationTasks,
		TimerTasks:       e.insertTimerTasks,

		Condition: e.nextEventIDInDB,
	}

	if err := e.cleanupTransaction(transactionPolicy); err != nil {
		return nil, nil, err
	}
	return workflowMutation, workflowEventsSeq, nil
}

func (e *mutableStateBuilder) CloseTransactionAsSnapshot(
	now time.Time,
	transactionPolicy transactionPolicy,
) (*persistence.WorkflowSnapshot, []*persistence.WorkflowEvents, error) {

	if err := e.prepareTransaction(
		now,
		transactionPolicy,
	); err != nil {
		return nil, nil, err
	}

	workflowEventsSeq, err := e.prepareEventsAndReplicationTasks(transactionPolicy)
	if err != nil {
		return nil, nil, err
	}

	if len(workflowEventsSeq) > 1 {
		return nil, nil, &workflow.InternalServiceError{
			Message: "cannot generate workflow snapshot with transient events",
		}
	}
	if len(e.bufferedEvents) > 0 {
		// TODO do we need the functionality to generate snapshot with buffered events?
		return nil, nil, &workflow.InternalServiceError{
			Message: "cannot generate workflow snapshot with buffered events",
		}
	}

	if len(workflowEventsSeq) > 0 {
		lastEvents := workflowEventsSeq[len(workflowEventsSeq)-1].Events
		lastEvent := lastEvents[len(lastEvents)-1]
		if err := e.updateWithLastWriteEvent(
			lastEvent,
			transactionPolicy,
		); err != nil {
			return nil, nil, err
		}
	}

	setTaskInfo(e.GetCurrentVersion(), now, e.insertTransferTasks, e.insertTimerTasks)

	// update last update time
	e.executionInfo.LastUpdatedTimestamp = now

	workflowSnapshot := &persistence.WorkflowSnapshot{
		ExecutionInfo:    e.executionInfo,
		ReplicationState: e.replicationState,
		VersionHistories: e.versionHistories,

		ActivityInfos:       convertPendingActivityInfos(e.pendingActivityInfoIDs),
		TimerInfos:          convertPendingTimerInfos(e.pendingTimerInfoIDs),
		ChildExecutionInfos: convertPendingChildExecutionInfos(e.pendingChildExecutionInfoIDs),
		RequestCancelInfos:  convertPendingRequestCancelInfos(e.pendingRequestCancelInfoIDs),
		SignalInfos:         convertPendingSignalInfos(e.pendingSignalInfoIDs),
		SignalRequestedIDs:  convertSignalRequestedIDs(e.pendingSignalRequestedIDs),

		TransferTasks:    e.insertTransferTasks,
		ReplicationTasks: e.insertReplicationTasks,
		TimerTasks:       e.insertTimerTasks,

		Condition: e.nextEventIDInDB,
	}

	if err := e.cleanupTransaction(transactionPolicy); err != nil {
		return nil, nil, err
	}
	return workflowSnapshot, workflowEventsSeq, nil
}

func (e *mutableStateBuilder) closeTransactionHandleActivityUserTimerTasks(
	now time.Time,
	transactionPolicy transactionPolicy,
) error {

	if transactionPolicy == transactionPolicyPassive ||
		!e.IsWorkflowExecutionRunning() {
		return nil
	}

	if err := e.taskGenerator.generateActivityTimerTasks(
		e.unixNanoToTime(now.UnixNano()),
	); err != nil {
		return err
	}

	return e.taskGenerator.generateUserTimerTasks(
		e.unixNanoToTime(now.UnixNano()),
	)
}

func (e *mutableStateBuilder) prepareTransaction(
	now time.Time,
	transactionPolicy transactionPolicy,
) error {

	if err := e.closeTransactionWithPolicyCheck(
		transactionPolicy,
	); err != nil {
		return err
	}

	if err := e.closeTransactionHandleDecisionFailover(
		transactionPolicy,
	); err != nil {
		return err
	}

	if err := e.closeTransactionHandleBufferedEventsLimit(
		transactionPolicy,
	); err != nil {
		return err
	}

	if err := e.closeTransactionHandleWorkflowReset(
		now,
		transactionPolicy,
	); err != nil {
		return err
	}

	// flushing buffered events should happen at very last
	if transactionPolicy == transactionPolicyActive {
		if err := e.FlushBufferedEvents(); err != nil {
			return err
		}
	}

	// TODO merge active & passive task generation
	// NOTE: this function must be the last call
	//  since we only generate at most one activity & user timer,
	//  regardless of how many activity & user timer created
	//  so the calculation must be at the very end
	return e.closeTransactionHandleActivityUserTimerTasks(
		now,
		transactionPolicy,
	)
}

func (e *mutableStateBuilder) cleanupTransaction(
	transactionPolicy transactionPolicy,
) error {

	// Clear all updates to prepare for the next session
	e.hBuilder = newHistoryBuilder(e, e.logger)

	e.updateActivityInfos = make(map[*persistence.ActivityInfo]struct{})
	e.deleteActivityInfos = make(map[int64]struct{})
	e.syncActivityTasks = make(map[int64]struct{})

	e.updateTimerInfos = make(map[*persistence.TimerInfo]struct{})
	e.deleteTimerInfos = make(map[string]struct{})

	e.updateChildExecutionInfos = make(map[*persistence.ChildExecutionInfo]struct{})
	e.deleteChildExecutionInfo = nil

	e.updateRequestCancelInfos = make(map[*persistence.RequestCancelInfo]struct{})
	e.deleteRequestCancelInfo = nil

	e.updateSignalInfos = make(map[*persistence.SignalInfo]struct{})
	e.deleteSignalInfo = nil

	e.updateSignalRequestedIDs = make(map[string]struct{})
	e.deleteSignalRequestedID = ""

	e.clearBufferedEvents = false
	if e.updateBufferedEvents != nil {
		e.bufferedEvents = append(e.bufferedEvents, e.updateBufferedEvents...)
		e.updateBufferedEvents = nil
	}

	e.hasBufferedEventsInDB = len(e.bufferedEvents) > 0
	e.stateInDB = e.executionInfo.State
	e.nextEventIDInDB = e.GetNextEventID()

	e.insertTransferTasks = nil
	e.insertReplicationTasks = nil
	e.insertTimerTasks = nil

	return nil
}

func (e *mutableStateBuilder) prepareEventsAndReplicationTasks(
	transactionPolicy transactionPolicy,
) ([]*persistence.WorkflowEvents, error) {

	currentBranchToken, err := e.GetCurrentBranchToken()
	if err != nil {
		return nil, err
	}
	workflowEventsSeq := []*persistence.WorkflowEvents{}
	if len(e.hBuilder.transientHistory) != 0 {
		workflowEventsSeq = append(workflowEventsSeq, &persistence.WorkflowEvents{
			DomainID:    e.executionInfo.DomainID,
			WorkflowID:  e.executionInfo.WorkflowID,
			RunID:       e.executionInfo.RunID,
			BranchToken: currentBranchToken,
			Events:      e.hBuilder.transientHistory,
		})
	}
	if len(e.hBuilder.history) != 0 {
		workflowEventsSeq = append(workflowEventsSeq, &persistence.WorkflowEvents{
			DomainID:    e.executionInfo.DomainID,
			WorkflowID:  e.executionInfo.WorkflowID,
			RunID:       e.executionInfo.RunID,
			BranchToken: currentBranchToken,
			Events:      e.hBuilder.history,
		})
	}

	if err := e.validateNoEventsAfterWorkflowFinish(
		transactionPolicy,
		e.hBuilder.history,
	); err != nil {
		return nil, err
	}

	for _, workflowEvents := range workflowEventsSeq {
		replicationTasks, err := e.eventsToReplicationTask(transactionPolicy, workflowEvents.Events)
		if err != nil {
			return nil, err
		}
		e.insertReplicationTasks = append(
			e.insertReplicationTasks,
			replicationTasks...,
		)
	}

	e.insertReplicationTasks = append(
		e.insertReplicationTasks,
		e.syncActivityToReplicationTask(transactionPolicy)...,
	)

	if transactionPolicy == transactionPolicyPassive && len(e.insertReplicationTasks) > 0 {
		return nil, &workflow.InternalServiceError{
			Message: "should not generate replication task when close transaction as passive",
		}
	}

	return workflowEventsSeq, nil
}

func (e *mutableStateBuilder) eventsToReplicationTask(
	transactionPolicy transactionPolicy,
	events []*workflow.HistoryEvent,
) ([]persistence.Task, error) {

	if transactionPolicy == transactionPolicyPassive ||
		!e.canReplicateEvents() ||
		len(events) == 0 {
		return emptyTasks, nil
	}

	firstEvent := events[0]
	lastEvent := events[len(events)-1]
	version := firstEvent.GetVersion()

	sourceCluster := e.clusterMetadata.ClusterNameForFailoverVersion(version)
	currentCluster := e.clusterMetadata.GetCurrentClusterName()

	if currentCluster != sourceCluster {
		return emptyTasks, nil
	}

	currentBranchToken, err := e.GetCurrentBranchToken()
	if err != nil {
		return nil, err
	}

	replicationTask := &persistence.HistoryReplicationTask{
		FirstEventID:            firstEvent.GetEventId(),
		NextEventID:             lastEvent.GetEventId() + 1,
		Version:                 firstEvent.GetVersion(),
		BranchToken:             currentBranchToken,
		NewRunEventStoreVersion: 0,
		NewRunBranchToken:       nil,
	}

	// TODO after NDC release and migration is done, remove this check
	if e.GetReplicationState() != nil {
		replicationTask.LastReplicationInfo = e.GetReplicationState().LastReplicationInfo
		replicationTask.EventStoreVersion = e.GetEventStoreVersion()
	} else if e.GetVersionHistories() != nil {
		replicationTask.LastReplicationInfo = nil
		replicationTask.EventStoreVersion = persistence.EventStoreVersionV2
	} else {
		return nil, &workflow.InternalServiceError{
			Message: "should not generate replication task when missing replication state & version history",
		}
	}

	return []persistence.Task{replicationTask}, nil
}

func (e *mutableStateBuilder) syncActivityToReplicationTask(
	transactionPolicy transactionPolicy,
) []persistence.Task {

	if transactionPolicy == transactionPolicyPassive ||
		!e.canReplicateEvents() {
		return emptyTasks
	}

	return convertSyncActivityInfos(
		e.pendingActivityInfoIDs,
		e.syncActivityTasks,
	)
}

func (e *mutableStateBuilder) updateWithLastWriteEvent(
	lastEvent *workflow.HistoryEvent,
	transactionPolicy transactionPolicy,
) error {

	if transactionPolicy == transactionPolicyPassive {
		// already handled in state builder
		return nil
	}

	e.GetExecutionInfo().LastEventTaskID = lastEvent.GetTaskId()

	if e.replicationState != nil {
		e.UpdateReplicationStateLastEventID(lastEvent.GetVersion(), lastEvent.GetEventId())
	}

	if e.versionHistories != nil {
		currentVersionHistory, err := e.versionHistories.GetCurrentVersionHistory()
		if err != nil {
			return err
		}
		if err := currentVersionHistory.AddOrUpdateItem(persistence.NewVersionHistoryItem(
			lastEvent.GetEventId(), lastEvent.GetVersion(),
		)); err != nil {
			return err
		}
	}
	return nil
}

func (e *mutableStateBuilder) canReplicateEvents() bool {
	return (e.GetReplicationState() != nil || e.GetVersionHistories() != nil) &&
		e.replicationPolicy == cache.ReplicationPolicyMultiCluster
}

// validateNoEventsAfterWorkflowFinish perform check on history event batch
// NOTE: do not apply this check on every batch, since transient
// decision && workflow finish will be broken (the first batch)
func (e *mutableStateBuilder) validateNoEventsAfterWorkflowFinish(
	transactionPolicy transactionPolicy,
	events []*workflow.HistoryEvent,
) error {

	if transactionPolicy == transactionPolicyPassive ||
		len(events) == 0 {
		return nil
	}

	// only do check if workflow is finished
	if e.GetExecutionInfo().State != persistence.WorkflowStateCompleted {
		return nil
	}

	// workflow close
	// this will perform check on the last event of last batch
	// NOTE: do not apply this check on every batch, since transient
	// decision && workflow finish will be broken (the first batch)
	lastEvent := events[len(events)-1]
	switch lastEvent.GetEventType() {
	case workflow.EventTypeWorkflowExecutionCompleted,
		workflow.EventTypeWorkflowExecutionFailed,
		workflow.EventTypeWorkflowExecutionTimedOut,
		workflow.EventTypeWorkflowExecutionTerminated,
		workflow.EventTypeWorkflowExecutionContinuedAsNew,
		workflow.EventTypeWorkflowExecutionCanceled:
		return nil

	default:
		executionInfo := e.GetExecutionInfo()
		e.logger.Error(
			"encounter case where events appears after workflow finish.",
			tag.WorkflowDomainID(executionInfo.DomainID),
			tag.WorkflowID(executionInfo.WorkflowID),
			tag.WorkflowRunID(executionInfo.RunID),
		)
		return ErrEventsAterWorkflowFinish
	}
}

func (e *mutableStateBuilder) closeTransactionWithPolicyCheck(
	transactionPolicy transactionPolicy,
) error {

	if transactionPolicy == transactionPolicyPassive ||
		e.GetReplicationState() == nil {
		return nil
	}

	activeCluster := e.clusterMetadata.ClusterNameForFailoverVersion(e.GetCurrentVersion())
	currentCluster := e.clusterMetadata.GetCurrentClusterName()

	if activeCluster != currentCluster {
		domainID := e.GetExecutionInfo().DomainID
		return errors.NewDomainNotActiveError(domainID, currentCluster, activeCluster)
	}
	return nil
}

func (e *mutableStateBuilder) closeTransactionHandleDecisionFailover(
	transactionPolicy transactionPolicy,
) error {

	if transactionPolicy == transactionPolicyPassive ||
		!e.IsWorkflowExecutionRunning() ||
		e.GetReplicationState() == nil {
		return nil
	}

	// Handling mutable state turn from standby to active, while having a decision on the fly
	decision, ok := e.GetInFlightDecision()
	if ok && decision.Version < e.GetCurrentVersion() {
		// we have a decision on the fly with a lower version, fail it
		if err := failDecision(
			e,
			decision,
			workflow.DecisionTaskFailedCauseFailoverCloseDecision,
		); err != nil {
			return err
		}

		err := scheduleDecision(e)
		if err != nil {
			return err
		}
	}
	return nil
}

func (e *mutableStateBuilder) closeTransactionHandleBufferedEventsLimit(
	transactionPolicy transactionPolicy,
) error {

	if transactionPolicy == transactionPolicyPassive ||
		!e.IsWorkflowExecutionRunning() {
		return nil
	}

	if len(e.bufferedEvents) < e.config.MaximumBufferedEventsBatch() {
		return nil
	}

	// Handling buffered events size issue
	if decision, ok := e.GetInFlightDecision(); ok {
		// we have a decision on the fly with a lower version, fail it
		if err := failDecision(
			e,
			decision,
			workflow.DecisionTaskFailedCauseForceCloseDecision,
		); err != nil {
			return err
		}

		err := scheduleDecision(e)
		if err != nil {
			return err
		}
	}
	return nil
}

func (e *mutableStateBuilder) closeTransactionHandleWorkflowReset(
	now time.Time,
	transactionPolicy transactionPolicy,
) error {

	if transactionPolicy == transactionPolicyPassive ||
		!e.IsWorkflowExecutionRunning() {
		return nil
	}

	// compare with bad client binary checksum and schedule a reset task

	// only schedule reset task if current doesn't have childWFs.
	// TODO: This will be removed once our reset allows childWFs
	if len(e.GetPendingChildExecutionInfos()) != 0 {
		return nil
	}

	executionInfo := e.GetExecutionInfo()
	domainEntry, err := e.shard.GetDomainCache().GetDomainByID(executionInfo.DomainID)
	if err != nil {
		return err
	}
	if _, pt := FindAutoResetPoint(
		e.timeSource,
		&domainEntry.GetConfig().BadBinaries,
		e.GetExecutionInfo().AutoResetPoints,
	); pt != nil {
		if err := e.taskGenerator.generateWorkflowResetTasks(
			e.unixNanoToTime(now.UnixNano()),
		); err != nil {
			return err
		}
		e.logger.Info("Auto-Reset task is scheduled",
			tag.WorkflowDomainName(domainEntry.GetInfo().Name),
			tag.WorkflowID(executionInfo.WorkflowID),
			tag.WorkflowRunID(executionInfo.RunID),
			tag.WorkflowResetBaseRunID(pt.GetRunId()),
			tag.WorkflowEventID(pt.GetFirstDecisionCompletedId()),
			tag.WorkflowBinaryChecksum(pt.GetBinaryChecksum()),
		)
	}
	return nil
}

func (e *mutableStateBuilder) checkMutability(
	actionTag tag.Tag,
) error {

	if !e.IsWorkflowExecutionRunning() {
		e.logger.Warn(
			mutableStateInvalidHistoryActionMsg,
			tag.WorkflowEventID(e.GetNextEventID()),
			tag.ErrorTypeInvalidHistoryAction,
			tag.WorkflowState(e.executionInfo.State),
			actionTag,
		)
		return ErrWorkflowFinished
	}
	return nil
}

func (e *mutableStateBuilder) createInternalServerError(
	actionTag tag.Tag,
) error {

	return &workflow.InternalServiceError{Message: actionTag.Field().String + " operation failed"}
}

func (e *mutableStateBuilder) createCallerError(
	actionTag tag.Tag,
) error {

	return &workflow.BadRequestError{
		Message: fmt.Sprintf(mutableStateInvalidHistoryActionMsgTemplate, actionTag.Field().String),
	}
}

func (e *mutableStateBuilder) unixNanoToTime(
	timestampNanos int64,
) time.Time {

	return time.Unix(0, timestampNanos)
}<|MERGE_RESOLUTION|>--- conflicted
+++ resolved
@@ -740,7 +740,6 @@
 	return nil
 }
 
-<<<<<<< HEAD
 func (e *mutableStateBuilder) IsCurrentWorkflowGuaranteed() bool {
 	// stateInDB is used like a bloom filter:
 	//
@@ -764,10 +763,10 @@
 	default:
 		panic(fmt.Sprintf("unknown workflow state: %v", e.executionInfo.State))
 	}
-=======
+}
+
 func (e *mutableStateBuilder) GetDomainName() string {
 	return e.domainName
->>>>>>> a19db1e6
 }
 
 func (e *mutableStateBuilder) IsStickyTaskListEnabled() bool {
@@ -1717,79 +1716,7 @@
 	if err := e.checkMutability(opTag); err != nil {
 		return nil, err
 	}
-<<<<<<< HEAD
-
-	if e.HasPendingDecision() {
-		e.logger.Warn(mutableStateInvalidHistoryActionMsg, opTag,
-			tag.WorkflowEventID(e.GetNextEventID()),
-			tag.ErrorTypeInvalidHistoryAction,
-			tag.WorkflowScheduleID(e.executionInfo.DecisionScheduleID))
-		return nil, e.createInternalServerError(opTag)
-	}
-
-	// Tasklist and decision timeout should already be set from workflow execution started event
-	taskList := e.executionInfo.TaskList
-	if e.IsStickyTaskListEnabled() {
-		taskList = e.executionInfo.StickyTaskList
-	} else {
-		// It can be because stickyness has expired due to StickyTTL config
-		// In that case we need to clear stickyness so that the LastUpdateTimestamp is not corrupted.
-		// In other cases, clearing stickyness shouldn't hurt anything.
-		// TODO: https://github.com/uber/cadence/issues/2357:
-		//  if we can use a new field(LastDecisionUpdateTimestamp), then we could get rid of it.
-		e.ClearStickyness()
-	}
-	startToCloseTimeoutSeconds := e.executionInfo.DecisionTimeoutValue
-
-	// Flush any buffered events before creating the decision, otherwise it will result in invalid IDs for transient
-	// decision and will cause in timeout processing to not work for transient decisions
-	if e.HasBufferedEvents() {
-		// if creating a decision and in the mean time events are flushed from buffered events
-		// than this decision cannot be a transient decision
-		e.executionInfo.DecisionAttempt = 0
-		if err := e.FlushBufferedEvents(); err != nil {
-			return nil, err
-		}
-	}
-
-	var newDecisionEvent *workflow.HistoryEvent
-	scheduleID := e.GetNextEventID() // we will generate the schedule event later for repeatedly failing decisions
-	// Avoid creating new history events when decisions are continuously failing
-	scheduleTime := e.timeSource.Now().UnixNano()
-	if e.executionInfo.DecisionAttempt == 0 {
-		newDecisionEvent = e.hBuilder.AddDecisionTaskScheduledEvent(taskList, startToCloseTimeoutSeconds,
-			e.executionInfo.DecisionAttempt)
-		scheduleID = newDecisionEvent.GetEventId()
-		scheduleTime = newDecisionEvent.GetTimestamp()
-	}
-
-	decision, err := e.ReplicateDecisionTaskScheduledEvent(
-		e.GetCurrentVersion(),
-		scheduleID,
-		taskList,
-		startToCloseTimeoutSeconds,
-		e.executionInfo.DecisionAttempt,
-		scheduleTime,
-		originalScheduledTimestamp,
-	)
-	if err != nil {
-		return nil, err
-	}
-
-	// TODO merge active & passive task generation
-	if !bypassTaskGeneration {
-		if err := e.taskGenerator.generateDecisionScheduleTasks(
-			e.unixNanoToTime(scheduleTime), // schedule time is now
-			scheduleID,
-		); err != nil {
-			return nil, err
-		}
-	}
-
-	return decision, nil
-=======
 	return e.decisionTaskManager.AddDecisionTaskScheduledEventAsHeartbeat(bypassTaskGeneration, originalScheduledTimestamp)
->>>>>>> a19db1e6
 }
 
 func (e *mutableStateBuilder) ReplicateTransientDecisionTaskScheduled() (*decisionInfo, error) {
@@ -1805,36 +1732,7 @@
 	scheduleTimestamp int64,
 	originalScheduledTimestamp int64,
 ) (*decisionInfo, error) {
-<<<<<<< HEAD
-
-	// set workflow state to running, since decision is scheduled
-	if state, _ := e.GetWorkflowStateCloseStatus(); state == persistence.WorkflowStateCreated {
-		if err := e.UpdateWorkflowStateCloseStatus(
-			persistence.WorkflowStateRunning,
-			persistence.WorkflowCloseStatusNone,
-		); err != nil {
-			return nil, err
-		}
-	}
-
-	decision := &decisionInfo{
-		Version:                    version,
-		ScheduleID:                 scheduleID,
-		StartedID:                  common.EmptyEventID,
-		RequestID:                  emptyUUID,
-		DecisionTimeout:            startToCloseTimeoutSeconds,
-		TaskList:                   taskList,
-		Attempt:                    attempt,
-		ScheduledTimestamp:         scheduleTimestamp,
-		StartedTimestamp:           0,
-		OriginalScheduledTimestamp: originalScheduledTimestamp,
-	}
-
-	e.UpdateDecision(decision)
-	return decision, nil
-=======
 	return e.decisionTaskManager.ReplicateDecisionTaskScheduledEvent(version, scheduleID, taskList, startToCloseTimeoutSeconds, attempt, scheduleTimestamp, originalScheduledTimestamp)
->>>>>>> a19db1e6
 }
 
 func (e *mutableStateBuilder) AddDecisionTaskStartedEvent(
@@ -1857,45 +1755,8 @@
 	requestID string,
 	timestamp int64,
 ) (*decisionInfo, error) {
-<<<<<<< HEAD
-	// Replicator calls it with a nil decision info, and it is safe to always lookup the decision in this case as it
-	// does not have to deal with transient decision case.
-	var ok bool
-	if decision == nil {
-		decision, ok = e.GetDecisionInfo(scheduleID)
-		if !ok {
-			return nil, errors.NewInternalFailureError(fmt.Sprintf("unable to find decision: %v", scheduleID))
-		}
-		// setting decision attempt to 0 for decision task replication
-		// this mainly handles transient decision completion
-		// for transient decision, active side will write 2 batch in a "transaction"
-		// 1. decision task scheduled & decision task started
-		// 2. decision task completed & other events
-		// since we need to treat each individual event batch as one transaction
-		// certain "magic" needs to be done, i.e. setting attempt to 0 so
-		// if first batch is replicated, but not the second one, decision can be correctly timed out
-		decision.Attempt = 0
-	}
-
-	// Update mutable decision state
-	decision = &decisionInfo{
-		Version:                    version,
-		ScheduleID:                 scheduleID,
-		StartedID:                  startedID,
-		RequestID:                  requestID,
-		DecisionTimeout:            decision.DecisionTimeout,
-		Attempt:                    decision.Attempt,
-		StartedTimestamp:           timestamp,
-		ScheduledTimestamp:         decision.ScheduledTimestamp,
-		TaskList:                   decision.TaskList,
-		OriginalScheduledTimestamp: decision.OriginalScheduledTimestamp,
-	}
-
-	e.UpdateDecision(decision)
-	return decision, nil
-=======
+
 	return e.decisionTaskManager.ReplicateDecisionTaskStartedEvent(decision, version, scheduleID, startedID, requestID, timestamp)
->>>>>>> a19db1e6
 }
 
 func (e *mutableStateBuilder) CreateTransientDecisionEvents(
